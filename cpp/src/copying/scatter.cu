--- conflicted
+++ resolved
@@ -79,12 +79,7 @@
 
   constexpr int block_size = 256;
   const gdf_size_type invert_grid_size =
-    (source_table->num_rows() + block_size - 1) / block_size;
-<<<<<<< HEAD
-=======
-
-  cudf::fill(&gather_map, fill_value, 0, gather_map.size);
->>>>>>> 8c8ac124
+    (destination_table->num_rows() + block_size - 1) / block_size;
 
   auto scatter_map_iterator = thrust::make_transform_iterator(
       typed_scatter_map,

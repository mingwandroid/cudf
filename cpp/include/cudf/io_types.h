--- conflicted
+++ resolved
@@ -74,13 +74,8 @@
   bool			infer_datetime_format;		// try and determine the date format
   bool			dayfirst;					// is the first value the day?  DD/MM  versus MM/DD
 
-<<<<<<< HEAD
   char			*compression;				/**< specify the type of compression (nullptr,"none","infer","gzip","zip"), "infer" infers the compression from the file extension, default(nullptr) is uncompressed */
-  char			*thousands;					// single character		a separate within numeric data  - if this matches the delimiter then system will return NULL
-=======
-  char			*compression;				// specify the type of compression
   char			*thousands;					/**<  pointer to a single character that separates thousands in numeric data. If this matches the delimiter then system will return GDF_INVALID_API_CALL */
->>>>>>> 41dddfca
 
   char			decimal;					/**< the decimal point character. If this matches the delimiter then system will return GDF_INVALID_API_CALL */
 

/*
 * Copyright (c) 2019, NVIDIA CORPORATION.
 *
 * Licensed under the Apache License, Version 2.0 (the "License");
 * you may not use this file except in compliance with the License.
 * You may obtain a copy of the License at
 *
 *     http://www.apache.org/licenses/LICENSE-2.0
 *
 * Unless required by applicable law or agreed to in writing, software
 * distributed under the License is distributed on an "AS IS" BASIS,
 * WITHOUT WARRANTIES OR CONDITIONS OF ANY KIND, either express or implied.
 * See the License for the specific language governing permissions and
 * limitations under the License.
 */

#pragma once

#include <cudf/column/column.hpp>
#include <cudf/scalar/scalar.hpp>

#include <memory>

namespace cudf {
namespace experimental {

/**
 * @addtogroup transformation_binaryops
 * @{
 */

/**
 * @brief Types of binary operations that can be performed on data.
 */
enum class binary_operator : int32_t {
<<<<<<< HEAD
  ADD,                   ///< operator +
  SUB,                   ///< operator -
  MUL,                   ///< operator *
  DIV,                   ///< operator / using common type of lhs and rhs
  TRUE_DIV,              ///< operator / after promoting type to floating point
  FLOOR_DIV,             ///< operator / after promoting to 64 bit floating point and then
                         ///< flooring the result
  MOD,                   ///< operator %
  PYMOD,                 ///< operator % but following python's sign rules for negatives
  POW,                   ///< lhs ^ rhs
  EQUAL,                 ///< operator ==
  NOT_EQUAL,             ///< operator !=
  LESS,                  ///< operator <
  GREATER,               ///< operator >
  LESS_EQUAL,            ///< operator <=
  GREATER_EQUAL,         ///< operator >=
  BITWISE_AND,           ///< operator &
  BITWISE_OR,            ///< operator |
  BITWISE_XOR,           ///< operator ^
  LOGICAL_AND,           ///< operator &&
  LOGICAL_OR,            ///< operator ||
  COALESCE,              ///< operator x,y  x is null ? y : x
  GENERIC_BINARY,        ///< generic binary operator to be generated with input
                         ///< ptx code
  SHIFT_LEFT,            ///< operator <<
  SHIFT_RIGHT,           ///< operator >>
  SHIFT_RIGHT_UNSIGNED,  ///< operator >>> (from Java)
  ///< Logical right shift. Casts to an unsigned value before shifing.
  LOG_BASE,  ///< logarithm to the base
  ATAN2,     ///< 2-argument arctangent
  PMOD,      ///< positive modulo operator
  ///< If remainder is negative, this returns (remainder + divisor) % divisor
  ///< else, it returns (dividend % divisor)
=======
  ADD,             ///< operator +
  SUB,             ///< operator -
  MUL,             ///< operator *
  DIV,             ///< operator / using common type of lhs and rhs
  TRUE_DIV,        ///< operator / after promoting type to floating point
  FLOOR_DIV,       ///< operator / after promoting to 64 bit floating point and then
                   ///< flooring the result
  MOD,             ///< operator %
  PYMOD,           ///< operator % but following python's sign rules for negatives
  POW,             ///< lhs ^ rhs
  EQUAL,           ///< operator ==
  NOT_EQUAL,       ///< operator !=
  LESS,            ///< operator <
  GREATER,         ///< operator >
  LESS_EQUAL,      ///< operator <=
  GREATER_EQUAL,   ///< operator >=
  BITWISE_AND,     ///< operator &
  BITWISE_OR,      ///< operator |
  BITWISE_XOR,     ///< operator ^
  LOGICAL_AND,     ///< operator &&
  LOGICAL_OR,      ///< operator ||
  COALESCE,        ///< operator x,y  x is null ? y : x
  GENERIC_BINARY,  ///< generic binary operator to be generated with input
                   ///< ptx code
  SHIFT_LEFT,      ///< operator <<
  SHIFT_RIGHT,     ///< operator >>
  // Logical right shift. Casts to an unsigned value before shifting.
  // approximates >>> from Java.
  SHIFT_RIGHT_UNSIGNED,  ///< operator >>>
  LOG_BASE,              ///< logarithm to the base
  ATAN2,                 ///< 2-argument arctangent
  // If remainder is negative, this returns (remainder + divisor) % divisor
  // else, it returns (dividend % divisor)
  PMOD,           ///< positive modulo operator
>>>>>>> 8bdcba35
  NULL_EQUALS,    ///< Returns true when both operands are null; false when one is null; the
                  ///< result of equality when both are non-null
  NULL_MAX,       ///< Returns max of operands when both are non-null; returns the non-null
                  ///< operand when one is null; or invalid when both are null
  NULL_MIN,       ///< Returns min of operands when both are non-null; returns the non-null
                  ///< operand when one is null; or invalid when both are null
  INVALID_BINARY  ///< invalid operation
};
/**
 * @brief Performs a binary operation between a scalar and a column.
 *
 * The output contains the result of `op(lhs, rhs[i])` for all `0 <= i < rhs.size()`
 * The scalar is the left operand and the column elements are the right operand.
 * This distinction is significant in case of non-commutative binary operations
 *
 * Regardless of the operator, the validity of the output value is the logical
 * AND of the validity of the two operands
 *
 * @param lhs         The left operand scalar
 * @param rhs         The right operand column
 * @param output_type The desired data type of the output column
 * @param mr          Memory resource for allocating output column
 * @return            Output column of `output_type` type containing the result of
 *                    the binary operation
 * @throw cudf::logic_error if @p output_type dtype isn't fixed-width
 */
std::unique_ptr<column> binary_operation(
  scalar const& lhs,
  column_view const& rhs,
  binary_operator op,
  data_type output_type,
  rmm::mr::device_memory_resource* mr = rmm::mr::get_default_resource());

/**
 * @brief Performs a binary operation between a column and a scalar.
 *
 * The output contains the result of `op(lhs[i], rhs)` for all `0 <= i < lhs.size()`
 * The column elements are the left operand and the scalar is the right operand.
 * This distinction is significant in case of non-commutative binary operations
 *
 * Regardless of the operator, the validity of the output value is the logical
 * AND of the validity of the two operands
 *
 * @param lhs         The left operand column
 * @param rhs         The right operand scalar
 * @param output_type The desired data type of the output column
 * @param mr          Memory resource for allocating output column
 * @return            Output column of `output_type` type containing the result of
 *                    the binary operation
 * @throw cudf::logic_error if @p output_type dtype isn't fixed-width
 */
std::unique_ptr<column> binary_operation(
  column_view const& lhs,
  scalar const& rhs,
  binary_operator op,
  data_type output_type,
  rmm::mr::device_memory_resource* mr = rmm::mr::get_default_resource());

/**
 * @brief Performs a binary operation between two columns.
 *
 * The output contains the result of `op(lhs[i], rhs[i])` for all `0 <= i < lhs.size()`
 *
 * Regardless of the operator, the validity of the output value is the logical
 * AND of the validity of the two operands
 *
 * @param lhs         The left operand column
 * @param rhs         The right operand column
 * @param output_type The desired data type of the output column
 * @param mr          Memory resource for allocating output column
 * @return            Output column of `output_type` type containing the result of
 *                    the binary operation
 * @throw cudf::logic_error if @p lhs and @p rhs are different sizes
 * @throw cudf::logic_error if @p output_type dtype isn't fixed-width
 */
std::unique_ptr<column> binary_operation(
  column_view const& lhs,
  column_view const& rhs,
  binary_operator op,
  data_type output_type,
  rmm::mr::device_memory_resource* mr = rmm::mr::get_default_resource());

/**
 * @brief Performs a binary operation between two columns using a
 * user-defined PTX function.
 *
 * The output contains the result of `op(lhs[i], rhs[i])` for all `0 <= i < lhs.size()`
 *
 * Regardless of the operator, the validity of the output value is the logical
 * AND of the validity of the two operands
 *
 * @param lhs         The left operand column
 * @param rhs         The right operand column
 * @param ptx         String containing the PTX of a binary function
 * @param output_type The desired data type of the output column. It is assumed
 *                    that output_type is compatible with the output data type
 *                    of the function in the PTX code
 * @param mr          Memory resource for allocating output column
 * @return            Output column of `output_type` type containing the result of
 *                    the binary operation
 * @throw cudf::logic_error if @p lhs and @p rhs are different sizes
 * @throw cudf::logic_error if @p lhs and @p rhs dtypes aren't numeric
 * @throw cudf::logic_error if @p output_type dtype isn't numeric
 */
std::unique_ptr<column> binary_operation(
  column_view const& lhs,
  column_view const& rhs,
  std::string const& ptx,
  data_type output_type,
  rmm::mr::device_memory_resource* mr = rmm::mr::get_default_resource());

/** @} */  // end of group
}  // namespace experimental
}  // namespace cudf<|MERGE_RESOLUTION|>--- conflicted
+++ resolved
@@ -33,7 +33,6 @@
  * @brief Types of binary operations that can be performed on data.
  */
 enum class binary_operator : int32_t {
-<<<<<<< HEAD
   ADD,                   ///< operator +
   SUB,                   ///< operator -
   MUL,                   ///< operator *
@@ -61,55 +60,19 @@
   SHIFT_LEFT,            ///< operator <<
   SHIFT_RIGHT,           ///< operator >>
   SHIFT_RIGHT_UNSIGNED,  ///< operator >>> (from Java)
-  ///< Logical right shift. Casts to an unsigned value before shifing.
-  LOG_BASE,  ///< logarithm to the base
-  ATAN2,     ///< 2-argument arctangent
-  PMOD,      ///< positive modulo operator
-  ///< If remainder is negative, this returns (remainder + divisor) % divisor
-  ///< else, it returns (dividend % divisor)
-=======
-  ADD,             ///< operator +
-  SUB,             ///< operator -
-  MUL,             ///< operator *
-  DIV,             ///< operator / using common type of lhs and rhs
-  TRUE_DIV,        ///< operator / after promoting type to floating point
-  FLOOR_DIV,       ///< operator / after promoting to 64 bit floating point and then
-                   ///< flooring the result
-  MOD,             ///< operator %
-  PYMOD,           ///< operator % but following python's sign rules for negatives
-  POW,             ///< lhs ^ rhs
-  EQUAL,           ///< operator ==
-  NOT_EQUAL,       ///< operator !=
-  LESS,            ///< operator <
-  GREATER,         ///< operator >
-  LESS_EQUAL,      ///< operator <=
-  GREATER_EQUAL,   ///< operator >=
-  BITWISE_AND,     ///< operator &
-  BITWISE_OR,      ///< operator |
-  BITWISE_XOR,     ///< operator ^
-  LOGICAL_AND,     ///< operator &&
-  LOGICAL_OR,      ///< operator ||
-  COALESCE,        ///< operator x,y  x is null ? y : x
-  GENERIC_BINARY,  ///< generic binary operator to be generated with input
-                   ///< ptx code
-  SHIFT_LEFT,      ///< operator <<
-  SHIFT_RIGHT,     ///< operator >>
-  // Logical right shift. Casts to an unsigned value before shifting.
-  // approximates >>> from Java.
-  SHIFT_RIGHT_UNSIGNED,  ///< operator >>>
+                         ///< Logical right shift. Casts to an unsigned value before shifting.
   LOG_BASE,              ///< logarithm to the base
   ATAN2,                 ///< 2-argument arctangent
-  // If remainder is negative, this returns (remainder + divisor) % divisor
-  // else, it returns (dividend % divisor)
-  PMOD,           ///< positive modulo operator
->>>>>>> 8bdcba35
-  NULL_EQUALS,    ///< Returns true when both operands are null; false when one is null; the
-                  ///< result of equality when both are non-null
-  NULL_MAX,       ///< Returns max of operands when both are non-null; returns the non-null
-                  ///< operand when one is null; or invalid when both are null
-  NULL_MIN,       ///< Returns min of operands when both are non-null; returns the non-null
-                  ///< operand when one is null; or invalid when both are null
-  INVALID_BINARY  ///< invalid operation
+  PMOD,                  ///< positive modulo operator
+                         ///< If remainder is negative, this returns (remainder + divisor) % divisor
+                         ///< else, it returns (dividend % divisor)
+  NULL_EQUALS,           ///< Returns true when both operands are null; false when one is null; the
+                         ///< result of equality when both are non-null
+  NULL_MAX,              ///< Returns max of operands when both are non-null; returns the non-null
+                         ///< operand when one is null; or invalid when both are null
+  NULL_MIN,              ///< Returns min of operands when both are non-null; returns the non-null
+                         ///< operand when one is null; or invalid when both are null
+  INVALID_BINARY         ///< invalid operation
 };
 /**
  * @brief Performs a binary operation between a scalar and a column.

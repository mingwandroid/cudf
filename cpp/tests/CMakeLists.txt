--- conflicted
+++ resolved
@@ -42,31 +42,14 @@
 set(CUDF_TEST_LIST CACHE INTERNAL "CUDF_TEST_LIST")
 
 function(ConfigureTest CMAKE_TEST_NAME CMAKE_TEST_SRC)
-<<<<<<< HEAD
     add_executable(${CMAKE_TEST_NAME}
                     ${CMAKE_TEST_SRC})
     set_target_properties(${CMAKE_TEST_NAME} PROPERTIES POSITION_INDEPENDENT_CODE ON)
-    target_link_libraries(${CMAKE_TEST_NAME} gmock gtest gmock_main gtest_main pthread cudf cudftestutil)
+    target_link_libraries(${CMAKE_TEST_NAME} gmock gtest pthread cudf cudftestutil)
     set_target_properties(${CMAKE_TEST_NAME} PROPERTIES
                             RUNTIME_OUTPUT_DIRECTORY "${CMAKE_BINARY_DIR}/gtests")
     add_test(NAME ${CMAKE_TEST_NAME} COMMAND ${CMAKE_TEST_NAME})
     set(CUDF_TEST_LIST ${CUDF_TEST_LIST} ${CMAKE_TEST_NAME} CACHE INTERNAL "CUDF_TEST_LIST")
-=======
-    string(REGEX MATCH "LEGACY_(.*)?_TEST" is_legacy_test "${CMAKE_TEST_NAME}")
-    if(BUILD_LEGACY_TESTS OR (NOT is_legacy_test))
-        add_executable(${CMAKE_TEST_NAME}
-                       ${CMAKE_TEST_SRC})
-        set_target_properties(${CMAKE_TEST_NAME} PROPERTIES POSITION_INDEPENDENT_CODE ON)
-        target_link_libraries(${CMAKE_TEST_NAME} gmock gtest pthread cudf cudftestutil)
-        if (is_legacy_test)
-            target_link_libraries(${CMAKE_TEST_NAME} gmock_main gtest_main)
-        endif (is_legacy_test)
-        set_target_properties(${CMAKE_TEST_NAME} PROPERTIES
-                                RUNTIME_OUTPUT_DIRECTORY "${CMAKE_BINARY_DIR}/gtests")
-        add_test(NAME ${CMAKE_TEST_NAME} COMMAND ${CMAKE_TEST_NAME})
-        set(CUDF_TEST_LIST ${CUDF_TEST_LIST} ${CMAKE_TEST_NAME} CACHE INTERNAL "CUDF_TEST_LIST")
-    endif(BUILD_LEGACY_TESTS OR (NOT is_legacy_test))
->>>>>>> 6daec579
 endfunction(ConfigureTest)
 
 option(CMAKE_ENABLE_BENCHMARKS "Enable building cuDF benchmarks" OFF)

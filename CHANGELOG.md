# cuDF 0.6.0 (Date TBD)

## New Features

- PR #760 Raise `FileNotFoundError` instead of `GDF_FILE_ERROR` in `read_csv` if the file does not exist
- PR #539 Add Python bindings for replace function
- PR #807 CSV Reader: Add byte_range parameter to specify the range in the input file to be read
- PR #857 Add Tail method for Series/DataFrame and update Head method to use iloc
- PR #858 Add series feature hashing support
- PR #871 CSV Reader: Add support for NA values, including user specified strings
- PR #893 Adds PyArrow based parquet readers / writers to Python, fix category dtype handling, fix arrow ingest buffer size issues
- PR #867 CSV Reader: Add support for ignoring blank lines and comment lines
- PR #887 Add Series digitize method
- PR #895 Add Series groupby
- PR #898 Add DataFrame.groupby(level=0) support
- PR #920 Add feather, JSON, HDF5 readers / writers from PyArrow / Pandas
- PR #888 CSV Reader: Add prefix parameter for column names, used when parsing without a header
- PR #939 Add ORC reader from PyArrow
- PR #918 Add Series.groupby(level=0) support
- PR #906 Add binary and comparison ops to DataFrame
- PR #958 Support unary and binary ops on indexes
- PR #964 Add `rename` method to `DataFrame`, `Series`, and `Index`
- PR #994 Remove references to pygdf
- PR #990 Add external series groupby support
- PR #988 Add top-level merge function to cuDF
- PR #992 Add comparison binaryops to DateTime columns
- PR #996 Replace relative path imports with absolute paths in tests
- PR #995 CSV Reader: Add index_col parameter to specify the column name or index to be used as row labels
- PR #1007 Replace relative path imports with absolute paths in cudf

## Improvements

- PR #730 Improve performance of `gdf_table` constructor
- PR #813 unified libcudf API functions by replacing gpu_ with gdf_
- PR #822 Add support for `__cuda_array_interface__` for ingest
- PR #756 Consolidate common helper functions from unordered map and multimap
- PR #753 Improve performance of groupby sum and average, especially for cases with few groups.
- PR #836 Add ingest support for arrow chunked arrays in Column, Series, DataFrame creation
- PR #763 Format doxygen comments for csv_read_arg struct
- PR #532 CSV Reader: Use type dispatcher instead of switch block
- PR #878 Add better indexing to Groupby
- PR #554 Add `empty` method and `is_monotonic` attribute to `Index`
- PR #909 CSV Reader: Avoid host->device->host copy for header row data
- PR #916 Improved unit testing and error checking for `gdf_column_concat`
- PR #941 Replace `numpy` call in `Series.hash_encode` with `numba`
- PR #943 Updated `count_nonzero_mask` to return `num_rows` when the mask is null
- PR #942 Added increment/decrement operators for wrapper types
- PR #966 Updated RMM submodule.
<<<<<<< HEAD
- PR #1002 Support indexing a dataframe with another boolean dataframe
=======
- PR #998 Add IO reader/writer modules to API docs, fix for missing cudf.Series docs
>>>>>>> 9a9a167d

## Bug Fixes

- PR #821 Fix flake8 issues revealed by flake8 update
- PR #808 Resolved renamed `d_columns_valids` variable name
- PR #820 SCV Reader: fix the issue where reader adds additional rows when file uses \r\n as a line terminator
- PR #780 CSV Reader: Fix scientific notation parsing and null values for empty quotes
- PR #815 CSV Reader: Fix data parsing when tabs are present in the input CSV file
- PR #850 Fix bug where left joins where the left df has 0 rows causes a crash
- PR #861 Fix memory leak by preserving the boolean mask index
- PR #875 Handle unnamed indexes in to/from arrow functions
- PR #877 Fix ingest of 1 row arrow tables in from arrow function
- PR #876 Added missing `<type_traits>` include
- PR #889 Deleted test_rmm.py which has now moved to RMM repo
- PR #866 Merge v0.5.1 numpy ABI hotfix into 0.6
- PR #917 value_counts return int type on empty columns
- PR #611 Renamed `gdf_reduce_optimal_output_size()` -> `gdf_reduction_get_intermediate_output_size()`
- PR #923 fix index for negative slicing for cudf dataframe and series
- PR #927 CSV Reader: Fix category GDF_CATEGORY hashes not being computed properly
- PR #921 CSV Reader: Fix parsing errors with delim_whitespace, quotations in the header row, unnamed columns
- PR #933 Fix handling objects of all nulls in series creation
- PR #940 CSV Reader: Fix an issue where the last data row is missing when using byte_range
- PR #945 CSV Reader: Fix incorrect datetime64 when milliseconds or space separator are used
- PR #959 Groupby: Problem with column name lookup
- PR #950 Converting dataframe/recarry with non-contiguous arrays
- PR #963 CSV Reader: Fix another issue with missing data rows when using byte_range
- PR #999 Fix 0 sized kernel launches and empty sort_index exception
- PR #993 Fix dtype in selecting 0 rows from objects


# cuDF 0.5.1 (05 Feb 2019)

## Bug Fixes

- PR #842 Avoid using numpy via cimport to prevent ABI issues in Cython compilation


# cuDF 0.5.0 (28 Jan 2019)

## New Features

- PR #722 Add bzip2 decompression support to `read_csv()`
- PR #693 add ZLIB-based GZIP/ZIP support to `read_csv_strings()`
- PR #411 added null support to gdf_order_by (new API) and cudf_table::sort
- PR #525 Added GitHub Issue templates for bugs, documentation, new features, and questions
- PR #501 CSV Reader: Add support for user-specified decimal point and thousands separator to read_csv_strings()
- PR #455 CSV Reader: Add support for user-specified decimal point and thousands separator to read_csv()
- PR #439 add `DataFrame.drop` method similar to pandas
- PR #356 add `DataFrame.transpose` method and `DataFrame.T` property similar to pandas
- PR #505 CSV Reader: Add support for user-specified boolean values
- PR #350 Implemented Series replace function
- PR #490 Added print_env.sh script to gather relevant environment details when reporting cuDF issues
- PR #474 add ZLIB-based GZIP/ZIP support to `read_csv()`
- PR #547 Added melt similar to `pandas.melt()`
- PR #491 Add CI test script to check for updates to CHANGELOG.md in PRs
- PR #550 Add CI test script to check for style issues in PRs
- PR #558 Add CI scripts for cpu-based conda and gpu-based test builds
- PR #524 Add Boolean Indexing
- PR #564 Update python `sort_values` method to use updated libcudf `gdf_order_by` API
- PR #509 CSV Reader: Input CSV file can now be passed in as a text or a binary buffer
- PR #607 Add `__iter__` and iteritems to DataFrame class
- PR #576 Create BitMask class and unit test to make 32-bit bit masks
- PR #608 Added the `DataFrame.iloc[]` and `Series.iloc[]` features
- PR #600 Enable deep or shallow copy
- PR #635 Add Doxygen template
- PR #649 Add `cudf.from_pandas` function
- PR #633 CSV Reader: Add support for the nrows parameter to specify the number of rows to read from the input file
- PR #668 Added Python 3.7 support, upgraded packages: pandas>=0.23.4, pyarrow=0.11.1, numba>=0.40.0, cython>=0.29, GLIBCXX11 ABI compatibility; align with gcc7 conda update
- PR #679 Test Series indexing, support integer scalars and integer sequences
- PR #567 Adds setup for a wheel which is installable by pip
- PR #718 Expose `product` reduction method to Python and add `GDF_NOTIMPLEMENTED_ERROR` error value

## Improvements

- PR #426 Removed sort-based groupby and refactored existing groupby APIs. Also improves C++/CUDA compile time.
- PR #461 Add `CUDF_HOME` variable in README.md to replace relative pathing.
- PR #472 RMM: Created centralized rmm::device_vector alias and rmm::exec_policy
- PR #500 Improved the concurrent hash map class to support partitioned (multi-pass) hash table building.
- PR #454 Improve CSV reader docs and examples
- PR #465 Added templated C++ API for RMM to avoid explicit cast to `void**`
- PR #513 `.gitignore` tweaks
- PR #521 Add `assert_eq` function for testing
- PR #502 Simplify Dockerfile for local dev, eliminate old conda/pip envs
- PR #549 Adds `-rdynamic` compiler flag to nvcc for Debug builds
- PR #500 Improved the concurrent hash map class to support partitioned (multi-pass) hash table building
- PR #583 Updated `gdf_size_type` to `int`
- PR #617 Added .dockerignore file. Prevents adding stale cmake cache files to the docker container
- PR #658 Reduced `JOIN_TEST` time by isolating overflow test of hash table size computation
- PR #664 Added Debuging instructions to README
- PR #651 Remove noqa marks in `__init__.py` files
- PR #671 CSV Reader: uncompressed buffer input can be parsed without explicitly specifying compression as None
- PR #684 Make RMM a submodule
- PR #718 Ensure sum, product, min, max methods pandas compatibility on empty datasets
- PR #720 Refactored Index classes to make them more Pandas-like, added CategoricalIndex
- PR #749 Improve to_arrow and from_arrow Pandas compatibility
- PR #766 Remove TravisCI references, remove unused variables from CMake, fix ARROW_VERSION in Cmake
- PR #773 Add build-args back to Dockerfile and handle dependencies based on environment yml file
- PR #781 Move thirdparty submodules to root and symlink in /cpp
- PR #843 Fix broken cudf/python API examples, add new methods to the API index

## Bug Fixes

- PR #569 CSV Reader: Fix days being off-by-one when parsing some dates
- PR #531 CSV Reader: Fix incorrect parsing of quoted numbers
- PR #465 Added templated C++ API for RMM to avoid explicit cast to `void**`
- PR #473 Added missing <random> include
- PR #478 CSV Reader: Add api support for auto column detection, header, mangle_dupe_cols, usecols
- PR #495 Updated README to correct where cffi pytest should be executed
- PR #501 Fix the intermittent segfault caused by the `thousands` and `compression` parameters in the csv reader
- PR #502 Simplify Dockerfile for local dev, eliminate old conda/pip envs
- PR #512 fix bug for `on` parameter in `DataFrame.merge` to allow for None or single column name
- PR #511 Updated python/cudf/bindings/join.pyx to fix cudf merge printing out dtypes
- PR #513 `.gitignore` tweaks
- PR #521 Add `assert_eq` function for testing
- PR #537 Fix CMAKE_CUDA_STANDARD_REQURIED typo in CMakeLists.txt
- PR #447 Fix silent failure in initializing DataFrame from generator
- PR #545 Temporarily disable csv reader thousands test to prevent segfault (test re-enabled in PR #501)
- PR #559 Fix Assertion error while using `applymap` to change the output dtype
- PR #575 Update `print_env.sh` script to better handle missing commands
- PR #612 Prevent an exception from occuring with true division on integer series.
- PR #630 Fix deprecation warning for `pd.core.common.is_categorical_dtype`
- PR #622 Fix Series.append() behaviour when appending values with different numeric dtype
- PR #603 Fix error while creating an empty column using None.
- PR #673 Fix array of strings not being caught in from_pandas
- PR #644 Fix return type and column support of dataframe.quantile()
- PR #634 Fix create `DataFrame.from_pandas()` with numeric column names
- PR #654 Add resolution check for GDF_TIMESTAMP in Join
- PR #648 Enforce one-to-one copy required when using `numba>=0.42.0`
- PR #645 Fix cmake build type handling not setting debug options when CMAKE_BUILD_TYPE=="Debug"
- PR #669 Fix GIL deadlock when launching multiple python threads that make Cython calls
- PR #665 Reworked the hash map to add a way to report the destination partition for a key
- PR #670 CMAKE: Fix env include path taking precedence over libcudf source headers
- PR #674 Check for gdf supported column types
- PR #677 Fix 'gdf_csv_test_Dates' gtest failure due to missing nrows parameter
- PR #604 Fix the parsing errors while reading a csv file using `sep` instead of `delimiter`.
- PR #686 Fix converting nulls to NaT values when converting Series to Pandas/Numpy
- PR #689 CSV Reader: Fix behavior with skiprows+header to match pandas implementation
- PR #691 Fixes Join on empty input DFs
- PR #706 CSV Reader: Fix broken dtype inference when whitespace is in data
- PR #717 CSV reader: fix behavior when parsing a csv file with no data rows
- PR #724 CSV Reader: fix build issue due to parameter type mismatch in a std::max call
- PR #734 Prevents reading undefined memory in gpu_expand_mask_bits numba kernel
- PR #747 CSV Reader: fix an issue where CUDA allocations fail with some large input files
- PR #750 Fix race condition for handling NVStrings in CMake
- PR #719 Fix merge column ordering
- PR #770 Fix issue where RMM submodule pointed to wrong branch and pin other to correct branches
- PR #778 Fix hard coded ABI off setting
- PR #784 Update RMM submodule commit-ish and pip paths
- PR #794 Update `rmm::exec_policy` usage to fix segmentation faults when used as temprory allocator.
- PR #800 Point git submodules to branches of forks instead of exact commits


# cuDF 0.4.0 (05 Dec 2018)

## New Features

- PR #398 add pandas-compatible `DataFrame.shape()` and `Series.shape()`
- PR #394 New documentation feature "10 Minutes to cuDF"
- PR #361 CSV Reader: Add support for strings with delimiters

## Improvements

 - PR #436 Improvements for type_dispatcher and wrapper structs
 - PR #429 Add CHANGELOG.md (this file)
 - PR #266 use faster CUDA-accelerated DataFrame column/Series concatenation.
 - PR #379 new C++ `type_dispatcher` reduces code complexity in supporting many data types.
 - PR #349 Improve performance for creating columns from memoryview objects
 - PR #445 Update reductions to use type_dispatcher. Adds integer types support to sum_of_squares.
 - PR #448 Improve installation instructions in README.md
 - PR #456 Change default CMake build to Release, and added option for disabling compilation of tests

## Bug Fixes

 - PR #444 Fix csv_test CUDA too many resources requested fail.
 - PR #396 added missing output buffer in validity tests for groupbys.
 - PR #408 Dockerfile updates for source reorganization
 - PR #437 Add cffi to Dockerfile conda env, fixes "cannot import name 'librmm'"
 - PR #417 Fix `map_test` failure with CUDA 10
 - PR #414 Fix CMake installation include file paths
 - PR #418 Properly cast string dtypes to programmatic dtypes when instantiating columns
 - PR #427 Fix and tests for Concatenation illegal memory access with nulls


# cuDF 0.3.0 (23 Nov 2018)

## New Features

 - PR #336 CSV Reader string support

## Improvements

 - PR #354 source code refactored for better organization. CMake build system overhaul. Beginning of transition to Cython bindings.
 - PR #290 Add support for typecasting to/from datetime dtype
 - PR #323 Add handling pyarrow boolean arrays in input/out, add tests
 - PR #325 GDF_VALIDITY_UNSUPPORTED now returned for algorithms that don't support non-empty valid bitmasks
 - PR #381 Faster InputTooLarge Join test completes in ms rather than minutes.
 - PR #373 .gitignore improvements
 - PR #367 Doc cleanup & examples for DataFrame methods
 - PR #333 Add Rapids Memory Manager documentation
 - PR #321 Rapids Memory Manager adds file/line location logging and convenience macros
 - PR #334 Implement DataFrame `__copy__` and `__deepcopy__`
 - PR #271 Add NVTX ranges to pygdf
 - PR #311 Document system requirements for conda install

## Bug Fixes

 - PR #337 Retain index on `scale()` function
 - PR #344 Fix test failure due to PyArrow 0.11 Boolean handling
 - PR #364 Remove noexcept from managed_allocator;  CMakeLists fix for NVstrings
 - PR #357 Fix bug that made all series be considered booleans for indexing
 - PR #351 replace conda env configuration for developers
 - PRs #346 #360 Fix CSV reading of negative numbers
 - PR #342 Fix CMake to use conda-installed nvstrings
 - PR #341 Preserve categorical dtype after groupby aggregations
 - PR #315 ReadTheDocs build update to fix missing libcuda.so
 - PR #320 FIX out-of-bounds access error in reductions.cu
 - PR #319 Fix out-of-bounds memory access in libcudf count_valid_bits
 - PR #303 Fix printing empty dataframe


# cuDF 0.2.0 and cuDF 0.1.0

These were initial releases of cuDF based on previously separate pyGDF and libGDF libraries.
<|MERGE_RESOLUTION|>--- conflicted
+++ resolved
@@ -46,11 +46,8 @@
 - PR #943 Updated `count_nonzero_mask` to return `num_rows` when the mask is null
 - PR #942 Added increment/decrement operators for wrapper types
 - PR #966 Updated RMM submodule.
-<<<<<<< HEAD
+- PR #998 Add IO reader/writer modules to API docs, fix for missing cudf.Series docs
 - PR #1002 Support indexing a dataframe with another boolean dataframe
-=======
-- PR #998 Add IO reader/writer modules to API docs, fix for missing cudf.Series docs
->>>>>>> 9a9a167d
 
 ## Bug Fixes
 

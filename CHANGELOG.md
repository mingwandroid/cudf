# cuDF 0.11.0 (Date TBD)

## New Features

- PR #2930 JSON Reader: Support ARROW_RANDOM_FILE input
- PR #2987 Add `inplace` arg to `DataFrame.reset_index` and `Series`
- PR #3129 Add strings column factory from `std::vector`s
- PR #3054 Add parquet reader support for decimal data types
- PR #3022 adds DataFrame.astype for cuDF dataframes
- PR #2962 Add isnull(), notnull() and related functions
- PR #3025 Move search files to legacy
- PR #3094 Adding `any` and `all` support from libcudf
- PR #3130 Define and implement new `column_wrapper`
- PR #3079 Added support to write ORC files given a local path

## Improvements

- PR #2904 Move gpu decompressors to cudf::io namespace
- PR #2977 Moved old C++ test utilities to legacy directory.
- PR #2965 Fix slow orc reader perf with large uncompressed blocks
- PR #2995 Move JIT type utilities to legacy directory
- PR #2927 Add ``Table`` and ``TableView`` extension classes that wrap legacy cudf::table
- PR #3005 Renames `cudf::exp` namespace to `cudf::experimental`
- PR #3008 Make safe versions of `is_null` and `is_valid` in `column_device_view`
- PR #3026 Move fill and repeat files to legacy
- PR #3027 Move copying.hpp and related source to legacy folder
- PR #3014 Snappy decompression optimizations
- PR #3032 Use `asarray` to coerce indices to a NumPy array
- PR #2996 IO Readers: Replace `cuio::device_buffer` with `rmm::device_buffer`
- PR #3052 Moved replace.hpp functionality to legacy
- PR #3091 Move join files to legacy
- PR #3092 Implicitly init RMM if Java allocates before init
- PR #3029 Update gdf_ numeric types with stdint and move to cudf namespace
- PR #2955 Add cmake option to only build for present GPU architecture
- PR #3070 Move functions.h and related source to legacy
- PR #2951 Allow set_index to handle a list of column names
- PR #3093 Move groupby files to legacy
- PR #2988 Removing GIS functionality (now part of cuSpatial library)
- PR #3067 Java method to return size of device memory buffer
- PR #3083 Improved some binary operation tests to include null testing.
- PR #3084 Update to arrow-cpp and pyarrow 0.15.0
- PR #3071 Move cuIO to legacy
- PR #3126 Round 2 of snappy decompression optimizations
- PR #3046 Define and implement new copying APIs `empty_like` and `allocate_like`
- PR #3128 Support MultiIndex in DataFrame.join
- PR #3135 Add nvtx utilities to cudf::nvtx namespace
- PR #3021 Java host side concat of serialized buffers
- PR #3138 Movey unary files to legacy
- PR #3175 Set cmake cuda version variables


## Bug Fixes

<<<<<<< HEAD
- PR #3012 replacing instances of `to_gpu_array` with `mem`
=======
- PR #2895 Fixed dask_cudf group_split behavior to handle upstream rearrange_by_divisions
>>>>>>> 31b5db0e
- PR #3048 Support for zero columned tables
- PR #3030 Fix snappy decoding regression in PR #3014
- PR #3041 Fixed exp to experimental namespace name change issue
- PR #3060 Move copying.hpp includes to legacy
- PR #3139 Fixed java RMM auto initalization
- PR #3141 Java fix for relocated IO headers
- PR #3149 Rename column_wrapper.cuh to column_wrapper.hpp
- PR #3168 Fix mutable_column_device_view head const_cast

<<<<<<< HEAD
# cuDF 0.10.0 (Date TBD)
=======

# cuDF 0.10.0 (16 Oct 2019)
>>>>>>> 31b5db0e

## New Features

- PR #2423 Added `groupby.quantile()`
- PR #2522 Add Java bindings for NVStrings backed upper and lower case mutators
- PR #2605 Added Sort based groupby in libcudf
- PR #2607 Add Java bindings for parsing JSON
- PR #2629 Add dropna= parameter to groupby
- PR #2585 ORC & Parquet Readers: Remove millisecond timestamp restriction
- PR #2507 Add GPU-accelerated ORC Writer
- PR #2559 Add Series.tolist()
- PR #2653 Add Java bindings for rolling window operations
- PR #2480 Merge `custreamz` codebase into `cudf` repo
- PR #2674 Add __contains__ for Index/Series/Column
- PR #2635 Add support to read from remote and cloud sources like s3, gcs, hdfs
- PR #2722 Add Java bindings for NVTX ranges
- PR #2702 Add make_bool to dataset generation functions
- PR #2394 Move `rapidsai/custrings` into `cudf`
- PR #2734 Final sync of custrings source into cudf
- PR #2724 Add libcudf support for __contains__
- PR #2777 Add python bindings for porter stemmer measure functionality
- PR #2781 Add issorted to is_monotonic
- PR #2685 Add cudf::scatter_to_tables and cython binding
- PR #2743 Add Java bindings for NVStrings timestamp2long as part of String ColumnVector casting
- PR #2785 Add nvstrings Python docs
- PR #2786 Add benchmarks option to root build.sh
- PR #2802 Add `cudf::repeat()` and `cudf.Series.repeat()`
- PR #2773 Add Fisher's unbiased kurtosis and skew for Series/DataFrame
- PR #2748 Parquet Reader: Add option to specify loading of PANDAS index
- PR #2807 Add scatter_by_map to DataFrame python API
- PR #2836 Add nvstrings.code_points method
- PR #2844 Add Series/DataFrame notnull
- PR #2858 Add GTest type list utilities
- PR #2870 Add support for grouping by Series of arbitrary length
- PR #2719 Series covariance and Pearson correlation
- PR #2207 Beginning of libcudf overhaul: introduce new column and table types
- PR #2869 Add `cudf.CategoricalDtype`
- PR #2838 CSV Reader: Support ARROW_RANDOM_FILE input
- PR #2655 CuPy-based Series and Dataframe .values property
- PR #2803 Added `edit_distance_matrix()` function to calculate pairwise edit distance for each string on a given nvstrings object.
- PR #2811 Start of cudf strings column work based on 2207
- PR #2872 Add Java pinned memory pool allocator
- PR #2971 Added initial gather and scatter methods for strings_column_view
- PR #2969 Add findAndReplaceAll to ColumnVector
- PR #2814 Add Datetimeindex.weekday
- PR #2999 Add timestamp conversion support for string categories
- PR #2918 Add cudf::column timestamp wrapper types

## Improvements

- PR #2578 Update legacy_groupby to use libcudf group_by_without_aggregation
- PR #2581 Removed `managed` allocator from hash map classes.
- PR #2571 Remove unnecessary managed memory from gdf_column_concat
- PR #2648 Cython/Python reorg
- PR #2588 Update Series.append documentation
- PR #2632 Replace dask-cudf set_index code with upstream
- PR #2682 Add cudf.set_allocator() function for easier allocator init
- PR #2642 Improve null printing and testing
- PR #2747 Add missing Cython headers / cudftestutil lib to conda package for cuspatial build
- PR #2706 Compute CSV format in device code to speedup performance
- PR #2673 Add support for np.longlong type
- PR #2703 move dask serialization dispatch into cudf
- PR #2728 Add YYMMDD to version tag for nightly conda packages
- PR #2729 Handle file-handle input in to_csv
- PR #2741 CSV Reader: Move kernel functions into its own file
- PR #2766 Improve nvstrings python cmake flexibility
- PR #2756 Add out_time_unit option to csv reader, support timestamp resolutions
- PR #2771 Stopgap alias for to_gpu_matrix()
- PR #2783 Support mapping input columns to function arguments in apply kernels
- PR #2645 libcudf unique_count for Series.nunique
- PR #2817 Dask-cudf: `read_parquet` support for remote filesystems
- PR #2823 improve java data movement debugging
- PR #2806 CSV Reader: Clean-up row offset operations
- PR #2640 Add dask wait/persist exmaple to 10 minute guide
- PR #2828 Optimizations of kernel launch configuration for `DataFrame.apply_rows` and `DataFrame.apply_chunks`
- PR #2831 Add `column` argument to `DataFrame.drop`
- PR #2775 Various optimizations to improve __getitem__ and __setitem__ performance
- PR #2810 cudf::allocate_like can optionally always allocate a mask.
- PR #2833 Parquet reader: align page data allocation sizes to 4-bytes to satisfy cuda-memcheck
- PR #2832 Using the new Python bindings for UCX
- PR #2856 Update group_split_cudf to use scatter_by_map
- PR #2890 Optionally keep serialized table data on the host.
- PR #2778 Doc: Updated and fixed some docstrings that were formatted incorrectly.
- PR #2830 Use YYMMDD tag in custreamz nightly build
- PR #2875 Java: Remove synchronized from register methods in MemoryCleaner
- PR #2887 Minor snappy decompression optimization
- PR #2899 Use new RMM API based on Cython
- PR #2788 Guide to Python UDFs
- PR #2919 Change java API to use operators in groupby namespace
- PR #2909 CSV Reader: Avoid row offsets host vector default init
- PR #2834 DataFrame supports setting columns via attribute syntax `df.x = col`

## Bug Fixes

- PR #2584 ORC Reader: fix parsing of `DECIMAL` index positions
- PR #2619 Fix groupby serialization/deserialization
- PR #2614 Update Java version to match
- PR #2601 Fixes nlargest(1) issue in Series and Dataframe
- PR #2610 Fix a bug in index serialization (properly pass DeviceNDArray)
- PR #2621 Fixes the floordiv issue of not promoting float type when rhs is 0
- PR #2611 Types Test: fix static casting from negative int to string
- PR #2618 IO Readers: Fix datasource memory map failure for multiple reads
- PR #2628 groupby_without_aggregation non-nullable input table produces non-nullable output
- PR #2615 fix string category partitioning in java API
- PR #2641 fix string category and timeunit concat in the java API
- PR #2649 Fix groupby issue resulting from column_empty bug
- PR #2658 Fix astype() for null categorical columns
- PR #2660 fix column string category and timeunit concat in the java API
- PR #2664 ORC reader: fix `skip_rows` larger than first stripe
- PR #2654 Allow Java gdfOrderBy to work with string categories
- PR #2669 AVRO reader: fix non-deterministic output
- PR #2668 Update Java bindings to specify timestamp units for ORC and Parquet readers
- PR #2679 AVRO reader: fix cuda errors when decoding compressed streams
- PR #2692 Add concatenation for data-frame with different headers (empty and non-empty)
- PR #2651 Remove nvidia driver installation from ci/cpu/build.sh
- PR #2697 Ensure csv reader sets datetime column time units
- PR #2698 Return RangeIndex from contiguous slice of RangeIndex
- PR #2672 Fix null and integer handling in round
- PR #2704 Parquet Reader: Fix crash when loading string column with nulls
- PR #2725 Fix Jitify issue with running on Turing using CUDA version < 10
- PR #2731 Fix building of benchmarks
- PR #2738 Fix java to find new NVStrings locations
- PR #2736 Pin Jitify branch to v0.10 version
- PR #2742 IO Readers: Fix possible silent failures when creating `NvStrings` instance
- PR #2753 Fix java quantile API calls
- PR #2762 Fix validity processing for time in java
- PR #2796 Fix handling string slicing and other nvstrings delegated methods with dask
- PR #2769 Fix link to API docs in README.md
- PR #2772 Handle multiindex pandas Series #2772
- PR #2749 Fix apply_rows/apply_chunks pessimistic null mask to use in_cols null masks only
- PR #2752 CSV Reader: Fix exception when there's no rows to process
- PR #2716 Added Exception for `StringMethods` in string methods
- PR #2787 Fix Broadcasting `None` to `cudf-series`
- PR #2794 Fix async race in NVCategory::get_value and get_value_bounds
- PR #2795 Fix java build/cast error
- PR #2496 Fix improper merge of two dataframes when names differ
- PR #2824 Fix issue with incorrect result when Numeric Series replace is called several times
- PR #2751 Replace value with null
- PR #2765 Fix Java inequality comparisons for string category
- PR #2818 Fix java join API to use new C++ join API
- PR #2841 Fix nvstrings.slice and slice_from for range (0,0)
- PR #2837 Fix join benchmark
- PR #2809 Add hash_df and group_split dispatch functions for dask
- PR #2843 Parquet reader: fix skip_rows when not aligned with page or row_group boundaries
- PR #2851 Deleted existing dask-cudf/record.txt
- PR #2854 Fix column creation from ephemeral objects exposing __cuda_array_interface__
- PR #2860 Fix boolean indexing when the result is a single row
- PR #2859 Fix tail method issue for string columns
- PR #2852 Fixed `cumsum()` and `cumprod()` on boolean series.
- PR #2865 DaskIO: Fix `read_csv` and `read_orc` when input is list of files
- PR #2750 Fixed casting values to cudf::bool8 so non-zero values always cast to true
- PR #2873 Fixed dask_cudf read_partition bug by generating ParquetDatasetPiece
- PR #2850 Fixes dask_cudf.read_parquet on partitioned datasets
- PR #2896 Properly handle `axis` string keywords in `concat`
- PR #2926 Update rounding algorithm to avoid using fmod
- PR #2968 Fix Java dependency loading when using NVTX
- PR #2963 Fix ORC writer uncompressed block indexing
- PR #2928 CSV Reader: Fix using `byte_range` for large datasets
- PR #2983 Fix sm_70+ race condition in gpu_unsnap
- PR #2964 ORC Writer: Segfault when writing mixed numeric and string columns
- PR #3007 Java: Remove unit test that frees RMM invalid pointer
- PR #3009 Fix orc reader RLEv2 patch position regression from PR #2507
- PR #3002 Fix CUDA invalid configuration errors reported after loading an ORC file without data
- PR #3035 Update update-version.sh for new docs locations
- PR #3038 Fix uninitialized stream parameter in device_table deleter
- PR #3064 Fixes groupby performance issue
- PR #3061 Add rmmInitialize to nvstrings gtests
- PR #3058 Fix UDF doc markdown formatting
- PR #3059 Add nvstrings python build instructions to contributing.md


# cuDF 0.9.0 (21 Aug 2019)

## New Features

- PR #1993 Add CUDA-accelerated series aggregations: mean, var, std
- PR #2111 IO Readers: Support memory buffer, file-like object, and URL inputs
- PR #2012 Add `reindex()` to DataFrame and Series
- PR #2097 Add GPU-accelerated AVRO reader
- PR #2098 Support binary ops on DFs and Series with mismatched indices
- PR #2160 Merge `dask-cudf` codebase into `cudf` repo
- PR #2149 CSV Reader: Add `hex` dtype for explicit hexadecimal parsing
- PR #2156 Add `upper_bound()` and `lower_bound()` for libcudf tables and `searchsorted()` for cuDF Series
- PR #2158 CSV Reader: Support single, non-list/dict argument for `dtype`
- PR #2177 CSV Reader: Add `parse_dates` parameter for explicit date inference
- PR #1744 cudf::apply_boolean_mask and cudf::drop_nulls support for cudf::table inputs (multi-column)
- PR #2196 Add `DataFrame.dropna()`
- PR #2197 CSV Writer: add `chunksize` parameter for `to_csv`
- PR #2215 `type_dispatcher` benchmark
- PR #2179 Add Java quantiles
- PR #2157 Add __array_function__ to DataFrame and Series
- PR #2212 Java support for ORC reader
- PR #2224 Add DataFrame isna, isnull, notna functions
- PR #2236 Add Series.drop_duplicates
- PR #2105 Add hash-based join benchmark
- PR #2316 Add unique, nunique, and value_counts for datetime columns
- PR #2337 Add Java support for slicing a ColumnVector
- PR #2049 Add cudf::merge (sorted merge)
- PR #2368 Full cudf+dask Parquet Support
- PR #2380 New cudf::is_sorted checks whether cudf::table is sorted
- PR #2356 Java column vector standard deviation support
- PR #2221 MultiIndex full indexing - Support iloc and wildcards for loc
- PR #2429 Java support for getting length of strings in a ColumnVector
- PR #2415 Add `value_counts` for series of any type
- PR #2446 Add __array_function__ for index
- PR #2437 ORC reader: Add 'use_np_dtypes' option
- PR #2382 Add CategoricalAccessor add, remove, rename, and ordering methods
- PR #2464 Native implement `__cuda_array_interface__` for Series/Index/Column objects
- PR #2425 Rolling window now accepts array-based user-defined functions
- PR #2442 Add __setitem__
- PR #2449 Java support for getting byte count of strings in a ColumnVector
- PR #2492 Add groupby.size() method
- PR #2358 Add cudf::nans_to_nulls: convert floating point column into bitmask
- PR #2489 Add drop argument to set_index
- PR #2491 Add Java bindings for ORC reader 'use_np_dtypes' option
- PR #2213 Support s/ms/us/ns DatetimeColumn time unit resolutions
- PR #2536 Add _constructor properties to Series and DataFrame

## Improvements

- PR #2103 Move old `column` and `bitmask` files into `legacy/` directory
- PR #2109 added name to Python column classes
- PR #1947 Cleanup serialization code
- PR #2125 More aggregate in java API
- PR #2127 Add in java Scalar tests
- PR #2088 Refactor of Python groupby code
- PR #2130 Java serialization and deserialization of tables.
- PR #2131 Chunk rows logic added to csv_writer
- PR #2129 Add functions in the Java API to support nullable column filtering
- PR #2165 made changes to get_dummies api for it to be available in MethodCache
- PR #2171 Add CodeCov integration, fix doc version, make --skip-tests work when invoking with source
- PR #2184 handle remote orc files for dask-cudf
- PR #2186 Add `getitem` and `getattr` style access to Rolling objects
- PR #2168 Use cudf.Column for CategoricalColumn's categories instead of a tuple
- PR #2193 DOC: cudf::type_dispatcher documentation for specializing dispatched functors
- PR #2199 Better java support for appending strings
- PR #2176 Added column dtype support for datetime, int8, int16 to csv_writer
- PR #2209 Matching `get_dummies` & `select_dtypes` behavior to pandas
- PR #2217 Updated Java bindings to use the new groupby API
- PR #2214 DOC: Update doc instructions to build/install `cudf` and `dask-cudf`
- PR #2220 Update Java bindings for reduction rename
- PR #2232 Move CodeCov upload from build script to Jenkins
- PR #2225 refactor to use libcudf for gathering columns in dataframes
- PR #2293 Improve join performance (faster compute_join_output_size)
- PR #2300 Create separate dask codeowners for dask-cudf codebase
- PR #2304 gdf_group_by_without_aggregations returns gdf_column
- PR #2309 Java readers: remove redundant copy of result pointers
- PR #2307 Add `black` and `isort` to style checker script
- PR #2345 Restore removal of old groupby implementation
- PR #2342 Improve `astype()` to operate all ways
- PR #2329 using libcudf cudf::copy for column deep copy
- PR #2344 DOC: docs on code formatting for contributors
- PR #2376 Add inoperative axis= and win_type= arguments to Rolling()
- PR #2378 remove dask for (de-)serialization of cudf objects
- PR #2353 Bump Arrow and Dask versions
- PR #2377 Replace `standard_python_slice` with just `slice.indices()`
- PR #2373 cudf.DataFrame enchancements & Series.values support
- PR #2392 Remove dlpack submodule; make cuDF's Cython API externally accessible
- PR #2430 Updated Java bindings to use the new unary API
- PR #2406 Moved all existing `table` related files to a `legacy/` directory
- PR #2350 Performance related changes to get_dummies
- PR #2420 Remove `cudautils.astype` and replace with `typecast.apply_cast`
- PR #2456 Small improvement to typecast utility
- PR #2458 Fix handling of thirdparty packages in `isort` config
- PR #2459 IO Readers: Consolidate all readers to use `datasource` class
- PR #2475 Exposed type_dispatcher.hpp, nvcategory_util.hpp and wrapper_types.hpp in the include folder
- PR #2484 Enabled building libcudf as a static library
- PR #2453 Streamline CUDA_REL environment variable
- PR #2483 Bundle Boost filesystem dependency in the Java jar
- PR #2486 Java API hash functions
- PR #2481 Adds the ignore_null_keys option to the java api
- PR #2490 Java api: support multiple aggregates for the same column
- PR #2510 Java api: uses table based apply_boolean_mask
- PR #2432 Use pandas formatting for console, html, and latex output
- PR #2573 Bump numba version to 0.45.1
- PR #2606 Fix references to notebooks-contrib

## Bug Fixes

- PR #2086 Fixed quantile api behavior mismatch in series & dataframe
- PR #2128 Add offset param to host buffer readers in java API.
- PR #2145 Work around binops validity checks for java
- PR #2146 Work around unary_math validity checks for java
- PR #2151 Fixes bug in cudf::copy_range where null_count was invalid
- PR #2139 matching to pandas describe behavior & fixing nan values issue
- PR #2161 Implicitly convert unsigned to signed integer types in binops
- PR #2154 CSV Reader: Fix bools misdetected as strings dtype
- PR #2178 Fix bug in rolling bindings where a view of an ephemeral column was being taken
- PR #2180 Fix issue with isort reordering `importorskip` below imports depending on them
- PR #2187 fix to honor dtype when numpy arrays are passed to columnops.as_column
- PR #2190 Fix issue in astype conversion of string column to 'str'
- PR #2208 Fix issue with calling `head()` on one row dataframe
- PR #2229 Propagate exceptions from Cython cdef functions
- PR #2234 Fix issue with local build script not properly building
- PR #2223 Fix CUDA invalid configuration errors reported after loading small compressed ORC files
- PR #2162 Setting is_unique and is_monotonic-related attributes
- PR #2244 Fix ORC RLEv2 delta mode decoding with nonzero residual delta width
- PR #2297 Work around `var/std` unsupported only at debug build
- PR #2302 Fixed java serialization corner case
- PR #2355 Handle float16 in binary operations
- PR #2311 Fix copy behaviour for GenericIndex
- PR #2349 Fix issues with String filter in java API
- PR #2323 Fix groupby on categoricals
- PR #2328 Ensure order is preserved in CategoricalAccessor._set_categories
- PR #2202 Fix issue with unary ops mishandling empty input
- PR #2326 Fix for bug in DLPack when reading multiple columns
- PR #2324 Fix cudf Docker build
- PR #2325 Fix ORC RLEv2 patched base mode decoding with nonzero patch width
- PR #2235 Fix get_dummies to be compatible with dask
- PR #2332 Zero initialize gdf_dtype_extra_info
- PR #2355 Handle float16 in binary operations
- PR #2360 Fix missing dtype handling in cudf.Series & columnops.as_column
- PR #2364 Fix quantile api and other trivial issues around it
- PR #2361 Fixed issue with `codes` of CategoricalIndex
- PR #2357 Fixed inconsistent type of index created with from_pandas vs direct construction
- PR #2389 Fixed Rolling __getattr__ and __getitem__ for offset based windows
- PR #2402 Fixed bug in valid mask computation in cudf::copy_if (apply_boolean_mask)
- PR #2401 Fix to a scalar datetime(of type Days) issue
- PR #2386 Correctly allocate output valids in groupby
- PR #2411 Fixed failures on binary op on single element string column
- PR #2422 Fix Pandas logical binary operation incompatibilites
- PR #2447 Fix CodeCov posting build statuses temporarily
- PR #2450 Fix erroneous null handling in `cudf.DataFrame`'s `apply_rows`
- PR #2470 Fix issues with empty strings and string categories (Java)
- PR #2471 Fix String Column Validity.
- PR #2481 Fix java validity buffer serialization
- PR #2485 Updated bytes calculation to use size_t to avoid overflow in column concat
- PR #2461 Fix groupby multiple aggregations same column
- PR #2514 Fix cudf::drop_nulls threshold handling in Cython
- PR #2516 Fix utilities include paths and meta.yaml header paths
- PR #2517 Fix device memory leak in to_dlpack tensor deleter
- PR #2431 Fix local build generated file ownerships
- PR #2511 Added import of orc, refactored exception handlers to not squash fatal exceptions
- PR #2527 Fix index and column input handling in dask_cudf read_parquet
- PR #2466 Fix `dataframe.query` returning null rows erroneously
- PR #2548 Orc reader: fix non-deterministic data decoding at chunk boundaries
- PR #2557 fix cudautils import in string.py
- PR #2521 Fix casting datetimes from/to the same resolution
- PR #2545 Fix MultiIndexes with datetime levels
- PR #2560 Remove duplicate `dlpack` definition in conda recipe
- PR #2567 Fix ColumnVector.fromScalar issues while dealing with null scalars
- PR #2565 Orc reader: fix incorrect data decoding of int64 data types
- PR #2577 Fix search benchmark compilation error by adding necessary header
- PR #2604 Fix a bug in copying.pyx:_normalize_types that upcasted int32 to int64


# cuDF 0.8.0 (27 June 2019)

## New Features

- PR #1524 Add GPU-accelerated JSON Lines parser with limited feature set
- PR #1569 Add support for Json objects to the JSON Lines reader
- PR #1622 Add Series.loc
- PR #1654 Add cudf::apply_boolean_mask: faster replacement for gdf_apply_stencil
- PR #1487 cython gather/scatter
- PR #1310 Implemented the slice/split functionality.
- PR #1630 Add Python layer to the GPU-accelerated JSON reader
- PR #1745 Add rounding of numeric columns via Numba
- PR #1772 JSON reader: add support for BytesIO and StringIO input
- PR #1527 Support GDF_BOOL8 in readers and writers
- PR #1819 Logical operators (AND, OR, NOT) for libcudf and cuDF
- PR #1813 ORC Reader: Add support for stripe selection
- PR #1828 JSON Reader: add suport for bool8 columns
- PR #1833 Add column iterator with/without nulls
- PR #1665 Add the point-in-polygon GIS function
- PR #1863 Series and Dataframe methods for all and any
- PR #1908 cudf::copy_range and cudf::fill for copying/assigning an index or range to a constant
- PR #1921 Add additional formats for typecasting to/from strings
- PR #1807 Add Series.dropna()
- PR #1987 Allow user defined functions in the form of ptx code to be passed to binops
- PR #1948 Add operator functions like `Series.add()` to DataFrame and Series
- PR #1954 Add skip test argument to GPU build script
- PR #2018 Add bindings for new groupby C++ API
- PR #1984 Add rolling window operations Series.rolling() and DataFrame.rolling()
- PR #1542 Python method and bindings for to_csv
- PR #1995 Add Java API
- PR #1998 Add google benchmark to cudf
- PR #1845 Add cudf::drop_duplicates, DataFrame.drop_duplicates
- PR #1652 Added `Series.where()` feature
- PR #2074 Java Aggregates, logical ops, and better RMM support
- PR #2140 Add a `cudf::transform` function
- PR #2068 Concatenation of different typed columns

## Improvements

- PR #1538 Replacing LesserRTTI with inequality_comparator
- PR #1703 C++: Added non-aggregating `insert` to `concurrent_unordered_map` with specializations to store pairs with a single atomicCAS when possible.
- PR #1422 C++: Added a RAII wrapper for CUDA streams
- PR #1701 Added `unique` method for stringColumns
- PR #1713 Add documentation for Dask-XGBoost
- PR #1666 CSV Reader: Improve performance for files with large number of columns
- PR #1725 Enable the ability to use a single column groupby as its own index
- PR #1759 Add an example showing simultaneous rolling averages to `apply_grouped` documentation
- PR #1746 C++: Remove unused code: `windowed_ops.cu`, `sorting.cu`, `hash_ops.cu`
- PR #1748 C++: Add `bool` nullability flag to `device_table` row operators
- PR #1764 Improve Numerical column: `mean_var` and `mean`
- PR #1767 Speed up Python unit tests
- PR #1770 Added build.sh script, updated CI scripts and documentation
- PR #1739 ORC Reader: Add more pytest coverage
- PR #1696 Added null support in `Series.replace()`.
- PR #1390 Added some basic utility functions for `gdf_column`'s
- PR #1791 Added general column comparison code for testing
- PR #1795 Add printing of git submodule info to `print_env.sh`
- PR #1796 Removing old sort based group by code and gdf_filter
- PR #1811 Added funtions for copying/allocating `cudf::table`s
- PR #1838 Improve columnops.column_empty so that it returns typed columns instead of a generic Column
- PR #1890 Add utils.get_dummies- a pandas-like wrapper around one_hot-encoding
- PR #1823 CSV Reader: default the column type to string for empty dataframes
- PR #1827 Create bindings for scalar-vector binops, and update one_hot_encoding to use them
- PR #1817 Operators now support different sized dataframes as long as they don't share different sized columns
- PR #1855 Transition replace_nulls to new C++ API and update corresponding Cython/Python code
- PR #1858 Add `std::initializer_list` constructor to `column_wrapper`
- PR #1846 C++ type-erased gdf_equal_columns test util; fix gdf_equal_columns logic error
- PR #1390 Added some basic utility functions for `gdf_column`s
- PR #1391 Tidy up bit-resolution-operation and bitmask class code
- PR #1882 Add iloc functionality to MultiIndex dataframes
- PR #1884 Rolling windows: general enhancements and better coverage for unit tests
- PR #1886 support GDF_STRING_CATEGORY columns in apply_boolean_mask, drop_nulls and other libcudf functions
- PR #1896 Improve performance of groupby with levels specified in dask-cudf
- PR #1915 Improve iloc performance for non-contiguous row selection
- PR #1859 Convert read_json into a C++ API
- PR #1919 Rename libcudf namespace gdf to namespace cudf
- PR #1850 Support left_on and right_on for DataFrame merge operator
- PR #1930 Specialize constructor for `cudf::bool8` to cast argument to `bool`
- PR #1938 Add default constructor for `column_wrapper`
- PR #1930 Specialize constructor for `cudf::bool8` to cast argument to `bool`
- PR #1952 consolidate libcudf public API headers in include/cudf
- PR #1949 Improved selection with boolmask using libcudf `apply_boolean_mask`
- PR #1956 Add support for nulls in `query()`
- PR #1973 Update `std::tuple` to `std::pair` in top-most libcudf APIs and C++ transition guide
- PR #1981 Convert read_csv into a C++ API
- PR #1868 ORC Reader: Support row index for speed up on small/medium datasets
- PR #1964 Added support for list-like types in Series.str.cat
- PR #2005 Use HTML5 details tag in bug report issue template
- PR #2003 Removed few redundant unit-tests from test_string.py::test_string_cat
- PR #1944 Groupby design improvements
- PR #2017 Convert `read_orc()` into a C++ API
- PR #2011 Convert `read_parquet()` into a C++ API
- PR #1756 Add documentation "10 Minutes to cuDF and dask_cuDF"
- PR #2034 Adding support for string columns concatenation using "add" binary operator
- PR #2042 Replace old "10 Minutes" guide with new guide for docs build process
- PR #2036 Make library of common test utils to speed up tests compilation
- PR #2022 Facilitating get_dummies to be a high level api too
- PR #2050 Namespace IO readers and add back free-form `read_xxx` functions
- PR #2104 Add a functional ``sort=`` keyword argument to groupby
- PR #2108 Add `find_and_replace` for StringColumn for replacing single values
- PR #1803 cuDF/CuPy interoperability documentation

## Bug Fixes

- PR #1465 Fix for test_orc.py and test_sparse_df.py test failures
- PR #1583 Fix underlying issue in `as_index()` that was causing `Series.quantile()` to fail
- PR #1680 Add errors= keyword to drop() to fix cudf-dask bug
- PR #1651 Fix `query` function on empty dataframe
- PR #1616 Fix CategoricalColumn to access categories by index instead of iteration
- PR #1660 Fix bug in `loc` when indexing with a column name (a string)
- PR #1683 ORC reader: fix timestamp conversion to UTC
- PR #1613 Improve CategoricalColumn.fillna(-1) performance
- PR #1642 Fix failure of CSV_TEST gdf_csv_test.SkiprowsNrows on multiuser systems
- PR #1709 Fix handling of `datetime64[ms]` in `dataframe.select_dtypes`
- PR #1704 CSV Reader: Add support for the plus sign in number fields
- PR #1687 CSV reader: return an empty dataframe for zero size input
- PR #1757 Concatenating columns with null columns
- PR #1755 Add col_level keyword argument to melt
- PR #1758 Fix df.set_index() when setting index from an empty column
- PR #1749 ORC reader: fix long strings of NULL values resulting in incorrect data
- PR #1742 Parquet Reader: Fix index column name to match PANDAS compat
- PR #1782 Update libcudf doc version
- PR #1783 Update conda dependencies
- PR #1786 Maintain the original series name in series.unique output
- PR #1760 CSV Reader: fix segfault when dtype list only includes columns from usecols list
- PR #1831 build.sh: Assuming python is in PATH instead of using PYTHON env var
- PR #1839 Raise an error instead of segfaulting when transposing a DataFrame with StringColumns
- PR #1840 Retain index correctly during merge left_on right_on
- PR #1825 cuDF: Multiaggregation Groupby Failures
- PR #1789 CSV Reader: Fix missing support for specifying `int8` and `int16` dtypes
- PR #1857 Cython Bindings: Handle `bool` columns while calling `column_view_from_NDArrays`
- PR #1849 Allow DataFrame support methods to pass arguments to the methods
- PR #1847 Fixed #1375 by moving the nvstring check into the wrapper function
- PR #1864 Fixing cudf reduction for POWER platform
- PR #1869 Parquet reader: fix Dask timestamps not matching with Pandas (convert to milliseconds)
- PR #1876 add dtype=bool for `any`, `all` to treat integer column correctly
- PR #1875 CSV reader: take NaN values into account in dtype detection
- PR #1873 Add column dtype checking for the all/any methods
- PR #1902 Bug with string iteration in _apply_basic_agg
- PR #1887 Fix for initialization issue in pq_read_arg,orc_read_arg
- PR #1867 JSON reader: add support for null/empty fields, including the 'null' literal
- PR #1891 Fix bug #1750 in string column comparison
- PR #1909 Support of `to_pandas()` of boolean series with null values
- PR #1923 Use prefix removal when two aggs are called on a SeriesGroupBy
- PR #1914 Zero initialize gdf_column local variables
- PR #1959 Add support for comparing boolean Series to scalar
- PR #1966 Ignore index fix in series append
- PR #1967 Compute index __sizeof__ only once for DataFrame __sizeof__
- PR #1977 Support CUDA installation in default system directories
- PR #1982 Fixes incorrect index name after join operation
- PR #1985 Implement `GDF_PYMOD`, a special modulo that follows python's sign rules
- PR #1991 Parquet reader: fix decoding of NULLs
- PR #1990 Fixes a rendering bug in the `apply_grouped` documentation
- PR #1978 Fix for values being filled in an empty dataframe
- PR #2001 Correctly create MultiColumn from Pandas MultiColumn
- PR #2006 Handle empty dataframe groupby construction for dask
- PR #1965 Parquet Reader: Fix duplicate index column when it's already in `use_cols`
- PR #2033 Add pip to conda environment files to fix warning
- PR #2028 CSV Reader: Fix reading of uncompressed files without a recognized file extension
- PR #2073 Fix an issue when gathering columns with NVCategory and nulls
- PR #2053 cudf::apply_boolean_mask return empty column for empty boolean mask
- PR #2066 exclude `IteratorTest.mean_var_output` test from debug build
- PR #2069 Fix JNI code to use read_csv and read_parquet APIs
- PR #2071 Fix bug with unfound transitive dependencies for GTests in Ubuntu 18.04
- PR #2089 Configure Sphinx to render params correctly
- PR #2091 Fix another bug with unfound transitive dependencies for `cudftestutils` in Ubuntu 18.04
- PR #2115 Just apply `--disable-new-dtags` instead of trying to define all the transitive dependencies
- PR #2106 Fix errors in JitCache tests caused by sharing of device memory between processes
- PR #2120 Fix errors in JitCache tests caused by running multiple threads on the same data
- PR #2102 Fix memory leak in groupby
- PR #2113 fixed typo in to_csv code example


# cudf 0.7.2 (16 May 2019)

## New Features

- PR #1735 Added overload for atomicAdd on int64. Streamlined implementation of custom atomic overloads.
- PR #1741 Add MultiIndex concatenation

## Bug Fixes

- PR #1718 Fix issue with SeriesGroupBy MultiIndex in dask-cudf
- PR #1734 Python: fix performance regression for groupby count() aggregations
- PR #1768 Cython: fix handling read only schema buffers in gpuarrow reader


# cudf 0.7.1 (11 May 2019)

## New Features

- PR #1702 Lazy load MultiIndex to return groupby performance to near optimal.

## Bug Fixes

- PR #1708 Fix handling of `datetime64[ms]` in `dataframe.select_dtypes`


# cuDF 0.7.0 (10 May 2019)

## New Features

- PR #982 Implement gdf_group_by_without_aggregations and gdf_unique_indices functions
- PR #1142 Add `GDF_BOOL` column type
- PR #1194 Implement overloads for CUDA atomic operations
- PR #1292 Implemented Bitwise binary ops AND, OR, XOR (&, |, ^)
- PR #1235 Add GPU-accelerated Parquet Reader
- PR #1335 Added local_dict arg in `DataFrame.query()`.
- PR #1282 Add Series and DataFrame.describe()
- PR #1356 Rolling windows
- PR #1381 Add DataFrame._get_numeric_data
- PR #1388 Add CODEOWNERS file to auto-request reviews based on where changes are made
- PR #1396 Add DataFrame.drop method
- PR #1413 Add DataFrame.melt method
- PR #1412 Add DataFrame.pop()
- PR #1419 Initial CSV writer function
- PR #1441 Add Series level cumulative ops (cumsum, cummin, cummax, cumprod)
- PR #1420 Add script to build and test on a local gpuCI image
- PR #1440 Add DatetimeColumn.min(), DatetimeColumn.max()
- PR #1455 Add Series.Shift via Numba kernel
- PR #1441 Add Series level cumulative ops (cumsum, cummin, cummax, cumprod)
- PR #1461 Add Python coverage test to gpu build
- PR #1445 Parquet Reader: Add selective reading of rows and row group
- PR #1532 Parquet Reader: Add support for INT96 timestamps
- PR #1516 Add Series and DataFrame.ndim
- PR #1556 Add libcudf C++ transition guide
- PR #1466 Add GPU-accelerated ORC Reader
- PR #1565 Add build script for nightly doc builds
- PR #1508 Add Series isna, isnull, and notna
- PR #1456 Add Series.diff() via Numba kernel
- PR #1588 Add Index `astype` typecasting
- PR #1301 MultiIndex support
- PR #1599 Level keyword supported in groupby
- PR #929 Add support operations to dataframe
- PR #1609 Groupby accept list of Series
- PR #1658 Support `group_keys=True` keyword in groupby method

## Improvements

- PR #1531 Refactor closures as private functions in gpuarrow
- PR #1404 Parquet reader page data decoding speedup
- PR #1076 Use `type_dispatcher` in join, quantiles, filter, segmented sort, radix sort and hash_groupby
- PR #1202 Simplify README.md
- PR #1149 CSV Reader: Change convertStrToValue() functions to `__device__` only
- PR #1238 Improve performance of the CUDA trie used in the CSV reader
- PR #1245 Use file cache for JIT kernels
- PR #1278 Update CONTRIBUTING for new conda environment yml naming conventions
- PR #1163 Refactored UnaryOps. Reduced API to two functions: `gdf_unary_math` and `gdf_cast`. Added `abs`, `-`, and `~` ops. Changed bindings to Cython
- PR #1284 Update docs version
- PR #1287 add exclude argument to cudf.select_dtype function
- PR #1286 Refactor some of the CSV Reader kernels into generic utility functions
- PR #1291 fillna in `Series.to_gpu_array()` and `Series.to_array()` can accept the scalar too now.
- PR #1005 generic `reduction` and `scan` support
- PR #1349 Replace modernGPU sort join with thrust.
- PR #1363 Add a dataframe.mean(...) that raises NotImplementedError to satisfy `dask.dataframe.utils.is_dataframe_like`
- PR #1319 CSV Reader: Use column wrapper for gdf_column output alloc/dealloc
- PR #1376 Change series quantile default to linear
- PR #1399 Replace CFFI bindings for NVTX functions with Cython bindings
- PR #1389 Refactored `set_null_count()`
- PR #1386 Added macros `GDF_TRY()`, `CUDF_TRY()` and `ASSERT_CUDF_SUCCEEDED()`
- PR #1435 Rework CMake and conda recipes to depend on installed libraries
- PR #1391 Tidy up bit-resolution-operation and bitmask class code
- PR #1439 Add cmake variable to enable compiling CUDA code with -lineinfo
- PR #1462 Add ability to read parquet files from arrow::io::RandomAccessFile
- PR #1453 Convert CSV Reader CFFI to Cython
- PR #1479 Convert Parquet Reader CFFI to Cython
- PR #1397 Add a utility function for producing an overflow-safe kernel launch grid configuration
- PR #1382 Add GPU parsing of nested brackets to cuIO parsing utilities
- PR #1481 Add cudf::table constructor to allocate a set of `gdf_column`s
- PR #1484 Convert GroupBy CFFI to Cython
- PR #1463 Allow and default melt keyword argument var_name to be None
- PR #1486 Parquet Reader: Use device_buffer rather than device_ptr
- PR #1525 Add cudatoolkit conda dependency
- PR #1520 Renamed `src/dataframe` to `src/table` and moved `table.hpp`. Made `types.hpp` to be type declarations only.
- PR #1492 Convert transpose CFFI to Cython
- PR #1495 Convert binary and unary ops CFFI to Cython
- PR #1503 Convert sorting and hashing ops CFFI to Cython
- PR #1522 Use latest release version in update-version CI script
- PR #1533 Remove stale join CFFI, fix memory leaks in join Cython
- PR #1521 Added `row_bitmask` to compute bitmask for rows of a table. Merged `valids_ops.cu` and `bitmask_ops.cu`
- PR #1553 Overload `hash_row` to avoid using intial hash values. Updated `gdf_hash` to select between overloads
- PR #1585 Updated `cudf::table` to maintain own copy of wrapped `gdf_column*`s
- PR #1559 Add `except +` to all Cython function definitions to catch C++ exceptions properly
- PR #1617 `has_nulls` and `column_dtypes` for `cudf::table`
- PR #1590 Remove CFFI from the build / install process entirely
- PR #1536 Convert gpuarrow CFFI to Cython
- PR #1655 Add `Column._pointer` as a way to access underlying `gdf_column*` of a `Column`
- PR #1655 Update readme conda install instructions for cudf version 0.6 and 0.7


## Bug Fixes

- PR #1233 Fix dtypes issue while adding the column to `str` dataframe.
- PR #1254 CSV Reader: fix data type detection for floating-point numbers in scientific notation
- PR #1289 Fix looping over each value instead of each category in concatenation
- PR #1293 Fix Inaccurate error message in join.pyx
- PR #1308 Add atomicCAS overload for `int8_t`, `int16_t`
- PR #1317 Fix catch polymorphic exception by reference in ipc.cu
- PR #1325 Fix dtype of null bitmasks to int8
- PR #1326 Update build documentation to use -DCMAKE_CXX11_ABI=ON
- PR #1334 Add "na_position" argument to CategoricalColumn sort_by_values
- PR #1321 Fix out of bounds warning when checking Bzip2 header
- PR #1359 Add atomicAnd/Or/Xor for integers
- PR #1354 Fix `fillna()` behaviour when replacing values with different dtypes
- PR #1347 Fixed core dump issue while passing dict_dtypes without column names in `cudf.read_csv()`
- PR #1379 Fixed build failure caused due to error: 'col_dtype' may be used uninitialized
- PR #1392 Update cudf Dockerfile and package_versions.sh
- PR #1385 Added INT8 type to `_schema_to_dtype` for use in GpuArrowReader
- PR #1393 Fixed a bug in `gdf_count_nonzero_mask()` for the case of 0 bits to count
- PR #1395 Update CONTRIBUTING to use the environment variable CUDF_HOME
- PR #1416 Fix bug at gdf_quantile_exact and gdf_quantile_appox
- PR #1421 Fix remove creation of series multiple times during `add_column()`
- PR #1405 CSV Reader: Fix memory leaks on read_csv() failure
- PR #1328 Fix CategoricalColumn to_arrow() null mask
- PR #1433 Fix NVStrings/categories includes
- PR #1432 Update NVStrings to 0.7.* to coincide with 0.7 development
- PR #1483 Modify CSV reader to avoid cropping blank quoted characters in non-string fields
- PR #1446 Merge 1275 hotfix from master into branch-0.7
- PR #1447 Fix legacy groupby apply docstring
- PR #1451 Fix hash join estimated result size is not correct
- PR #1454 Fix local build script improperly change directory permissions
- PR #1490 Require Dask 1.1.0+ for `is_dataframe_like` test or skip otherwise.
- PR #1491 Use more specific directories & groups in CODEOWNERS
- PR #1497 Fix Thrust issue on CentOS caused by missing default constructor of host_vector elements
- PR #1498 Add missing include guard to device_atomics.cuh and separated DEVICE_ATOMICS_TEST
- PR #1506 Fix csv-write call to updated NVStrings method
- PR #1510 Added nvstrings `fillna()` function
- PR #1507 Parquet Reader: Default string data to GDF_STRING
- PR #1535 Fix doc issue to ensure correct labelling of cudf.series
- PR #1537 Fix `undefined reference` link error in HashPartitionTest
- PR #1548 Fix ci/local/build.sh README from using an incorrect image example
- PR #1551 CSV Reader: Fix integer column name indexing
- PR #1586 Fix broken `scalar_wrapper::operator==`
- PR #1591 ORC/Parquet Reader: Fix missing import for FileNotFoundError exception
- PR #1573 Parquet Reader: Fix crash due to clash with ORC reader datasource
- PR #1607 Revert change of `column.to_dense_buffer` always return by copy for performance concerns
- PR #1618 ORC reader: fix assert & data output when nrows/skiprows isn't aligned to stripe boundaries
- PR #1631 Fix failure of TYPES_TEST on some gcc-7 based systems.
- PR #1641 CSV Reader: Fix skip_blank_lines behavior with Windows line terminators (\r\n)
- PR #1648 ORC reader: fix non-deterministic output when skiprows is non-zero
- PR #1676 Fix groupby `as_index` behaviour with `MultiIndex`
- PR #1659 Fix bug caused by empty groupbys and multiindex slicing throwing exceptions
- PR #1656 Correct Groupby failure in dask when un-aggregable columns are left in dataframe.
- PR #1689 Fix groupby performance regression
- PR #1694 Add Cython as a runtime dependency since it's required in `setup.py`


# cuDF 0.6.1 (25 Mar 2019)

## Bug Fixes

- PR #1275 Fix CentOS exception in DataFrame.hash_partition from using value "returned" by a void function


# cuDF 0.6.0 (22 Mar 2019)

## New Features

- PR #760 Raise `FileNotFoundError` instead of `GDF_FILE_ERROR` in `read_csv` if the file does not exist
- PR #539 Add Python bindings for replace function
- PR #823 Add Doxygen configuration to enable building HTML documentation for libcudf C/C++ API
- PR #807 CSV Reader: Add byte_range parameter to specify the range in the input file to be read
- PR #857 Add Tail method for Series/DataFrame and update Head method to use iloc
- PR #858 Add series feature hashing support
- PR #871 CSV Reader: Add support for NA values, including user specified strings
- PR #893 Adds PyArrow based parquet readers / writers to Python, fix category dtype handling, fix arrow ingest buffer size issues
- PR #867 CSV Reader: Add support for ignoring blank lines and comment lines
- PR #887 Add Series digitize method
- PR #895 Add Series groupby
- PR #898 Add DataFrame.groupby(level=0) support
- PR #920 Add feather, JSON, HDF5 readers / writers from PyArrow / Pandas
- PR #888 CSV Reader: Add prefix parameter for column names, used when parsing without a header
- PR #913 Add DLPack support: convert between cuDF DataFrame and DLTensor
- PR #939 Add ORC reader from PyArrow
- PR #918 Add Series.groupby(level=0) support
- PR #906 Add binary and comparison ops to DataFrame
- PR #958 Support unary and binary ops on indexes
- PR #964 Add `rename` method to `DataFrame`, `Series`, and `Index`
- PR #985 Add `Series.to_frame` method
- PR #985 Add `drop=` keyword to reset_index method
- PR #994 Remove references to pygdf
- PR #990 Add external series groupby support
- PR #988 Add top-level merge function to cuDF
- PR #992 Add comparison binaryops to DateTime columns
- PR #996 Replace relative path imports with absolute paths in tests
- PR #995 CSV Reader: Add index_col parameter to specify the column name or index to be used as row labels
- PR #1004 Add `from_gpu_matrix` method to DataFrame
- PR #997 Add property index setter
- PR #1007 Replace relative path imports with absolute paths in cudf
- PR #1013 select columns with df.columns
- PR #1016 Rename Series.unique_count() to nunique() to match pandas API
- PR #947 Prefixsum to handle nulls and float types
- PR #1029 Remove rest of relative path imports
- PR #1021 Add filtered selection with assignment for Dataframes
- PR #872 Adding NVCategory support to cudf apis
- PR #1052 Add left/right_index and left/right_on keywords to merge
- PR #1091 Add `indicator=` and `suffixes=` keywords to merge
- PR #1107 Add unsupported keywords to Series.fillna
- PR #1032 Add string support to cuDF python
- PR #1136 Removed `gdf_concat`
- PR #1153 Added function for getting the padded allocation size for valid bitmask
- PR #1148 Add cudf.sqrt for dataframes and Series
- PR #1159 Add Python bindings for libcudf dlpack functions
- PR #1155 Add __array_ufunc__ for DataFrame and Series for sqrt
- PR #1168 to_frame for series accepts a name argument


## Improvements

- PR #1218 Add dask-cudf page to API docs
- PR #892 Add support for heterogeneous types in binary ops with JIT
- PR #730 Improve performance of `gdf_table` constructor
- PR #561 Add Doxygen style comments to Join CUDA functions
- PR #813 unified libcudf API functions by replacing gpu_ with gdf_
- PR #822 Add support for `__cuda_array_interface__` for ingest
- PR #756 Consolidate common helper functions from unordered map and multimap
- PR #753 Improve performance of groupby sum and average, especially for cases with few groups.
- PR #836 Add ingest support for arrow chunked arrays in Column, Series, DataFrame creation
- PR #763 Format doxygen comments for csv_read_arg struct
- PR #532 CSV Reader: Use type dispatcher instead of switch block
- PR #694 Unit test utilities improvements
- PR #878 Add better indexing to Groupby
- PR #554 Add `empty` method and `is_monotonic` attribute to `Index`
- PR #1040 Fixed up Doxygen comment tags
- PR #909 CSV Reader: Avoid host->device->host copy for header row data
- PR #916 Improved unit testing and error checking for `gdf_column_concat`
- PR #941 Replace `numpy` call in `Series.hash_encode` with `numba`
- PR #942 Added increment/decrement operators for wrapper types
- PR #943 Updated `count_nonzero_mask` to return `num_rows` when the mask is null
- PR #952 Added trait to map C++ type to `gdf_dtype`
- PR #966 Updated RMM submodule.
- PR #998 Add IO reader/writer modules to API docs, fix for missing cudf.Series docs
- PR #1017 concatenate along columns for Series and DataFrames
- PR #1002 Support indexing a dataframe with another boolean dataframe
- PR #1018 Better concatenation for Series and Dataframes
- PR #1036 Use Numpydoc style docstrings
- PR #1047 Adding gdf_dtype_extra_info to gdf_column_view_augmented
- PR #1054 Added default ctor to SerialTrieNode to overcome Thrust issue in CentOS7 + CUDA10
- PR #1024 CSV Reader: Add support for hexadecimal integers in integral-type columns
- PR #1033 Update `fillna()` to use libcudf function `gdf_replace_nulls`
- PR #1066 Added inplace assignment for columns and select_dtypes for dataframes
- PR #1026 CSV Reader: Change the meaning and type of the quoting parameter to match Pandas
- PR #1100 Adds `CUDF_EXPECTS` error-checking macro
- PR #1092 Fix select_dtype docstring
- PR #1111 Added cudf::table
- PR #1108 Sorting for datetime columns
- PR #1120 Return a `Series` (not a `Column`) from `Series.cat.set_categories()`
- PR #1128 CSV Reader: The last data row does not need to be line terminated
- PR #1183 Bump Arrow version to 0.12.1
- PR #1208 Default to CXX11_ABI=ON
- PR #1252 Fix NVStrings dependencies for cuda 9.2 and 10.0
- PR #2037 Optimize the existing `gather` and `scatter` routines in `libcudf`

## Bug Fixes

- PR #821 Fix flake8 issues revealed by flake8 update
- PR #808 Resolved renamed `d_columns_valids` variable name
- PR #820 CSV Reader: fix the issue where reader adds additional rows when file uses \r\n as a line terminator
- PR #780 CSV Reader: Fix scientific notation parsing and null values for empty quotes
- PR #815 CSV Reader: Fix data parsing when tabs are present in the input CSV file
- PR #850 Fix bug where left joins where the left df has 0 rows causes a crash
- PR #861 Fix memory leak by preserving the boolean mask index
- PR #875 Handle unnamed indexes in to/from arrow functions
- PR #877 Fix ingest of 1 row arrow tables in from arrow function
- PR #876 Added missing `<type_traits>` include
- PR #889 Deleted test_rmm.py which has now moved to RMM repo
- PR #866 Merge v0.5.1 numpy ABI hotfix into 0.6
- PR #917 value_counts return int type on empty columns
- PR #611 Renamed `gdf_reduce_optimal_output_size()` -> `gdf_reduction_get_intermediate_output_size()`
- PR #923 fix index for negative slicing for cudf dataframe and series
- PR #927 CSV Reader: Fix category GDF_CATEGORY hashes not being computed properly
- PR #921 CSV Reader: Fix parsing errors with delim_whitespace, quotations in the header row, unnamed columns
- PR #933 Fix handling objects of all nulls in series creation
- PR #940 CSV Reader: Fix an issue where the last data row is missing when using byte_range
- PR #945 CSV Reader: Fix incorrect datetime64 when milliseconds or space separator are used
- PR #959 Groupby: Problem with column name lookup
- PR #950 Converting dataframe/recarry with non-contiguous arrays
- PR #963 CSV Reader: Fix another issue with missing data rows when using byte_range
- PR #999 Fix 0 sized kernel launches and empty sort_index exception
- PR #993 Fix dtype in selecting 0 rows from objects
- PR #1009 Fix performance regression in `to_pandas` method on DataFrame
- PR #1008 Remove custom dask communication approach
- PR #1001 CSV Reader: Fix a memory access error when reading a large (>2GB) file with date columns
- PR #1019 Binary Ops: Fix error when one input column has null mask but other doesn't
- PR #1014 CSV Reader: Fix false positives in bool value detection
- PR #1034 CSV Reader: Fix parsing floating point precision and leading zero exponents
- PR #1044 CSV Reader: Fix a segfault when byte range aligns with a page
- PR #1058 Added support for `DataFrame.loc[scalar]`
- PR #1060 Fix column creation with all valid nan values
- PR #1073 CSV Reader: Fix an issue where a column name includes the return character
- PR #1090 Updating Doxygen Comments
- PR #1080 Fix dtypes returned from loc / iloc because of lists
- PR #1102 CSV Reader: Minor fixes and memory usage improvements
- PR #1174: Fix release script typo
- PR #1137 Add prebuild script for CI
- PR #1118 Enhanced the `DataFrame.from_records()` feature
- PR #1129 Fix join performance with index parameter from using numpy array
- PR #1145 Issue with .agg call on multi-column dataframes
- PR #908 Some testing code cleanup
- PR #1167 Fix issue with null_count not being set after inplace fillna()
- PR #1184 Fix iloc performance regression
- PR #1185 Support left_on/right_on and also on=str in merge
- PR #1200 Fix allocating bitmasks with numba instead of rmm in allocate_mask function
- PR #1213 Fix bug with csv reader requesting subset of columns using wrong datatype
- PR #1223 gpuCI: Fix label on rapidsai channel on gpu build scripts
- PR #1242 Add explicit Thrust exec policy to fix NVCATEGORY_TEST segfault on some platforms
- PR #1246 Fix categorical tests that failed due to bad implicit type conversion
- PR #1255 Fix overwriting conda package main label uploads
- PR #1259 Add dlpack includes to pip build


# cuDF 0.5.1 (05 Feb 2019)

## Bug Fixes

- PR #842 Avoid using numpy via cimport to prevent ABI issues in Cython compilation


# cuDF 0.5.0 (28 Jan 2019)

## New Features

- PR #722 Add bzip2 decompression support to `read_csv()`
- PR #693 add ZLIB-based GZIP/ZIP support to `read_csv_strings()`
- PR #411 added null support to gdf_order_by (new API) and cudf_table::sort
- PR #525 Added GitHub Issue templates for bugs, documentation, new features, and questions
- PR #501 CSV Reader: Add support for user-specified decimal point and thousands separator to read_csv_strings()
- PR #455 CSV Reader: Add support for user-specified decimal point and thousands separator to read_csv()
- PR #439 add `DataFrame.drop` method similar to pandas
- PR #356 add `DataFrame.transpose` method and `DataFrame.T` property similar to pandas
- PR #505 CSV Reader: Add support for user-specified boolean values
- PR #350 Implemented Series replace function
- PR #490 Added print_env.sh script to gather relevant environment details when reporting cuDF issues
- PR #474 add ZLIB-based GZIP/ZIP support to `read_csv()`
- PR #547 Added melt similar to `pandas.melt()`
- PR #491 Add CI test script to check for updates to CHANGELOG.md in PRs
- PR #550 Add CI test script to check for style issues in PRs
- PR #558 Add CI scripts for cpu-based conda and gpu-based test builds
- PR #524 Add Boolean Indexing
- PR #564 Update python `sort_values` method to use updated libcudf `gdf_order_by` API
- PR #509 CSV Reader: Input CSV file can now be passed in as a text or a binary buffer
- PR #607 Add `__iter__` and iteritems to DataFrame class
- PR #643 added a new api gdf_replace_nulls that allows a user to replace nulls in a column

## Improvements

- PR #426 Removed sort-based groupby and refactored existing groupby APIs. Also improves C++/CUDA compile time.
- PR #461 Add `CUDF_HOME` variable in README.md to replace relative pathing.
- PR #472 RMM: Created centralized rmm::device_vector alias and rmm::exec_policy
- PR #500 Improved the concurrent hash map class to support partitioned (multi-pass) hash table building.
- PR #454 Improve CSV reader docs and examples
- PR #465 Added templated C++ API for RMM to avoid explicit cast to `void**`
- PR #513 `.gitignore` tweaks
- PR #521 Add `assert_eq` function for testing
- PR #502 Simplify Dockerfile for local dev, eliminate old conda/pip envs
- PR #549 Adds `-rdynamic` compiler flag to nvcc for Debug builds
- PR #472 RMM: Created centralized rmm::device_vector alias and rmm::exec_policy
- PR #577 Added external C++ API for scatter/gather functions
- PR #500 Improved the concurrent hash map class to support partitioned (multi-pass) hash table building
- PR #583 Updated `gdf_size_type` to `int`
- PR #500 Improved the concurrent hash map class to support partitioned (multi-pass) hash table building
- PR #617 Added .dockerignore file. Prevents adding stale cmake cache files to the docker container
- PR #658 Reduced `JOIN_TEST` time by isolating overflow test of hash table size computation
- PR #664 Added Debuging instructions to README
- PR #651 Remove noqa marks in `__init__.py` files
- PR #671 CSV Reader: uncompressed buffer input can be parsed without explicitly specifying compression as None
- PR #684 Make RMM a submodule
- PR #718 Ensure sum, product, min, max methods pandas compatibility on empty datasets
- PR #720 Refactored Index classes to make them more Pandas-like, added CategoricalIndex
- PR #749 Improve to_arrow and from_arrow Pandas compatibility
- PR #766 Remove TravisCI references, remove unused variables from CMake, fix ARROW_VERSION in Cmake
- PR #773 Add build-args back to Dockerfile and handle dependencies based on environment yml file
- PR #781 Move thirdparty submodules to root and symlink in /cpp
- PR #843 Fix broken cudf/python API examples, add new methods to the API index

## Bug Fixes

- PR #569 CSV Reader: Fix days being off-by-one when parsing some dates
- PR #531 CSV Reader: Fix incorrect parsing of quoted numbers
- PR #465 Added templated C++ API for RMM to avoid explicit cast to `void**`
- PR #473 Added missing <random> include
- PR #478 CSV Reader: Add api support for auto column detection, header, mangle_dupe_cols, usecols
- PR #495 Updated README to correct where cffi pytest should be executed
- PR #501 Fix the intermittent segfault caused by the `thousands` and `compression` parameters in the csv reader
- PR #502 Simplify Dockerfile for local dev, eliminate old conda/pip envs
- PR #512 fix bug for `on` parameter in `DataFrame.merge` to allow for None or single column name
- PR #511 Updated python/cudf/bindings/join.pyx to fix cudf merge printing out dtypes
- PR #513 `.gitignore` tweaks
- PR #521 Add `assert_eq` function for testing
- PR #537 Fix CMAKE_CUDA_STANDARD_REQURIED typo in CMakeLists.txt
- PR #447 Fix silent failure in initializing DataFrame from generator
- PR #545 Temporarily disable csv reader thousands test to prevent segfault (test re-enabled in PR #501)
- PR #559 Fix Assertion error while using `applymap` to change the output dtype
- PR #575 Update `print_env.sh` script to better handle missing commands
- PR #612 Prevent an exception from occuring with true division on integer series.
- PR #630 Fix deprecation warning for `pd.core.common.is_categorical_dtype`
- PR #622 Fix Series.append() behaviour when appending values with different numeric dtype
- PR #603 Fix error while creating an empty column using None.
- PR #673 Fix array of strings not being caught in from_pandas
- PR #644 Fix return type and column support of dataframe.quantile()
- PR #634 Fix create `DataFrame.from_pandas()` with numeric column names
- PR #654 Add resolution check for GDF_TIMESTAMP in Join
- PR #648 Enforce one-to-one copy required when using `numba>=0.42.0`
- PR #645 Fix cmake build type handling not setting debug options when CMAKE_BUILD_TYPE=="Debug"
- PR #669 Fix GIL deadlock when launching multiple python threads that make Cython calls
- PR #665 Reworked the hash map to add a way to report the destination partition for a key
- PR #670 CMAKE: Fix env include path taking precedence over libcudf source headers
- PR #674 Check for gdf supported column types
- PR #677 Fix 'gdf_csv_test_Dates' gtest failure due to missing nrows parameter
- PR #604 Fix the parsing errors while reading a csv file using `sep` instead of `delimiter`.
- PR #686 Fix converting nulls to NaT values when converting Series to Pandas/Numpy
- PR #689 CSV Reader: Fix behavior with skiprows+header to match pandas implementation
- PR #691 Fixes Join on empty input DFs
- PR #706 CSV Reader: Fix broken dtype inference when whitespace is in data
- PR #717 CSV reader: fix behavior when parsing a csv file with no data rows
- PR #724 CSV Reader: fix build issue due to parameter type mismatch in a std::max call
- PR #734 Prevents reading undefined memory in gpu_expand_mask_bits numba kernel
- PR #747 CSV Reader: fix an issue where CUDA allocations fail with some large input files
- PR #750 Fix race condition for handling NVStrings in CMake
- PR #719 Fix merge column ordering
- PR #770 Fix issue where RMM submodule pointed to wrong branch and pin other to correct branches
- PR #778 Fix hard coded ABI off setting
- PR #784 Update RMM submodule commit-ish and pip paths
- PR #794 Update `rmm::exec_policy` usage to fix segmentation faults when used as temprory allocator.
- PR #800 Point git submodules to branches of forks instead of exact commits


# cuDF 0.4.0 (05 Dec 2018)

## New Features

- PR #398 add pandas-compatible `DataFrame.shape()` and `Series.shape()`
- PR #394 New documentation feature "10 Minutes to cuDF"
- PR #361 CSV Reader: Add support for strings with delimiters

## Improvements

 - PR #436 Improvements for type_dispatcher and wrapper structs
 - PR #429 Add CHANGELOG.md (this file)
 - PR #266 use faster CUDA-accelerated DataFrame column/Series concatenation.
 - PR #379 new C++ `type_dispatcher` reduces code complexity in supporting many data types.
 - PR #349 Improve performance for creating columns from memoryview objects
 - PR #445 Update reductions to use type_dispatcher. Adds integer types support to sum_of_squares.
 - PR #448 Improve installation instructions in README.md
 - PR #456 Change default CMake build to Release, and added option for disabling compilation of tests

## Bug Fixes

 - PR #444 Fix csv_test CUDA too many resources requested fail.
 - PR #396 added missing output buffer in validity tests for groupbys.
 - PR #408 Dockerfile updates for source reorganization
 - PR #437 Add cffi to Dockerfile conda env, fixes "cannot import name 'librmm'"
 - PR #417 Fix `map_test` failure with CUDA 10
 - PR #414 Fix CMake installation include file paths
 - PR #418 Properly cast string dtypes to programmatic dtypes when instantiating columns
 - PR #427 Fix and tests for Concatenation illegal memory access with nulls


# cuDF 0.3.0 (23 Nov 2018)

## New Features

 - PR #336 CSV Reader string support

## Improvements

 - PR #354 source code refactored for better organization. CMake build system overhaul. Beginning of transition to Cython bindings.
 - PR #290 Add support for typecasting to/from datetime dtype
 - PR #323 Add handling pyarrow boolean arrays in input/out, add tests
 - PR #325 GDF_VALIDITY_UNSUPPORTED now returned for algorithms that don't support non-empty valid bitmasks
 - PR #381 Faster InputTooLarge Join test completes in ms rather than minutes.
 - PR #373 .gitignore improvements
 - PR #367 Doc cleanup & examples for DataFrame methods
 - PR #333 Add Rapids Memory Manager documentation
 - PR #321 Rapids Memory Manager adds file/line location logging and convenience macros
 - PR #334 Implement DataFrame `__copy__` and `__deepcopy__`
 - PR #271 Add NVTX ranges to pygdf
 - PR #311 Document system requirements for conda install

## Bug Fixes

 - PR #337 Retain index on `scale()` function
 - PR #344 Fix test failure due to PyArrow 0.11 Boolean handling
 - PR #364 Remove noexcept from managed_allocator;  CMakeLists fix for NVstrings
 - PR #357 Fix bug that made all series be considered booleans for indexing
 - PR #351 replace conda env configuration for developers
 - PRs #346 #360 Fix CSV reading of negative numbers
 - PR #342 Fix CMake to use conda-installed nvstrings
 - PR #341 Preserve categorical dtype after groupby aggregations
 - PR #315 ReadTheDocs build update to fix missing libcuda.so
 - PR #320 FIX out-of-bounds access error in reductions.cu
 - PR #319 Fix out-of-bounds memory access in libcudf count_valid_bits
 - PR #303 Fix printing empty dataframe


# cuDF 0.2.0 and cuDF 0.1.0

These were initial releases of cuDF based on previously separate pyGDF and libGDF libraries.<|MERGE_RESOLUTION|>--- conflicted
+++ resolved
@@ -51,11 +51,7 @@
 
 ## Bug Fixes
 
-<<<<<<< HEAD
-- PR #3012 replacing instances of `to_gpu_array` with `mem`
-=======
 - PR #2895 Fixed dask_cudf group_split behavior to handle upstream rearrange_by_divisions
->>>>>>> 31b5db0e
 - PR #3048 Support for zero columned tables
 - PR #3030 Fix snappy decoding regression in PR #3014
 - PR #3041 Fixed exp to experimental namespace name change issue
@@ -64,13 +60,9 @@
 - PR #3141 Java fix for relocated IO headers
 - PR #3149 Rename column_wrapper.cuh to column_wrapper.hpp
 - PR #3168 Fix mutable_column_device_view head const_cast
-
-<<<<<<< HEAD
-# cuDF 0.10.0 (Date TBD)
-=======
+- PR #3012 replacing instances of `to_gpu_array` with `mem`
 
 # cuDF 0.10.0 (16 Oct 2019)
->>>>>>> 31b5db0e
 
 ## New Features
 

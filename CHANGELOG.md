--- conflicted
+++ resolved
@@ -1,8 +1,4 @@
-<<<<<<< HEAD
 # cuDF 0.13.0 (Date TBD)
-=======
-# cuDF 0.12.0 (04 Feb 2020)
->>>>>>> cf4c80f9
 
 ## New Features
 

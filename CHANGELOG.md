--- conflicted
+++ resolved
@@ -5,11 +5,8 @@
 ## Improvements
 
 - PR #2904 Move gpu decompressors to cudf::io namespace
-<<<<<<< HEAD
+- PR #2965 Fix slow orc reader perf with large uncompressed blocks
 - PR #2951 Allow set_index to handle a list of column names
-=======
-- PR #2965 Fix slow orc reader perf with large uncompressed blocks
->>>>>>> dad425b2
 
 ## Bug Fixes
 

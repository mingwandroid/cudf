# cuDF 0.9.0 (Date TBD)

## New Features
<<<<<<< HEAD

=======
>>>>>>> 5c6f0ef5
- PR #2111 IO Readers: Support memory buffer, file-like object, and URL inputs
- PR #2012 Add `reindex()` to DataFrame and Series
- PR #2098 Align DataFrame and Series indices before executing binary ops
- PR #2160 Merge `dask-cudf` codebase into `cudf` repo
- PR #2149 CSV Reader: Add `hex` dtype for explicit hexadecimal parsing

## Improvements

- PR #2109 added name to Python column classes
- PR #1947 Cleanup serialization code
- PR #2125 More aggregate in java API
- PR #2131 Chunk rows logic added to csv_writer
- PR #2129 Add functions in the Java API to support nullable column filtering
- PR #2165 made changes to get_dummies api for it to be available in MethodCache

## Bug Fixes

- PR #2086 Fixed quantile api behavior mismatch in series & dataframe
- PR #2128 Add offset param to host buffer readers in java API.
- PR #2145 Work around binops validity checks for java
- PR #2151 Fixes bug in cudf::copy_range where null_count was invalid
- PR #2139 matching to pandas describe behavior & fixing nan values issue
- PR #2154 CSV Reader: Fix bools misdetected as strings dtype


# cuDF 0.8.0 (27 June 2019)

## New Features

- PR #1524 Add GPU-accelerated JSON Lines parser with limited feature set
- PR #1569 Add support for Json objects to the JSON Lines reader
- PR #1622 Add Series.loc
- PR #1654 Add cudf::apply_boolean_mask: faster replacement for gdf_apply_stencil
- PR #1487 cython gather/scatter
- PR #1310 Implemented the slice/split functionality.
- PR #1630 Add Python layer to the GPU-accelerated JSON reader
- PR #1745 Add rounding of numeric columns via Numba
- PR #1772 JSON reader: add support for BytesIO and StringIO input
- PR #1527 Support GDF_BOOL8 in readers and writers
- PR #1819 Logical operators (AND, OR, NOT) for libcudf and cuDF
- PR #1813 ORC Reader: Add support for stripe selection
- PR #1828 JSON Reader: add suport for bool8 columns
- PR #1833 Add column iterator with/without nulls
- PR #1665 Add the point-in-polygon GIS function
- PR #1863 Series and Dataframe methods for all and any
- PR #1908 cudf::copy_range and cudf::fill for copying/assigning an index or range to a constant
- PR #1921 Add additional formats for typecasting to/from strings
- PR #1807 Add Series.dropna()
- PR #1987 Allow user defined functions in the form of ptx code to be passed to binops
- PR #1948 Add operator functions like `Series.add()` to DataFrame and Series
- PR #1954 Add skip test argument to GPU build script
- PR #2018 Add bindings for new groupby C++ API
- PR #1984 Add rolling window operations Series.rolling() and DataFrame.rolling()
- PR #1542 Python method and bindings for to_csv
- PR #1995 Add Java API
- PR #1998 Add google benchmark to cudf
- PR #1845 Add cudf::drop_duplicates, DataFrame.drop_duplicates
- PR #1652 Added `Series.where()` feature 
- PR #2074 Java Aggregates, logical ops, and better RMM support 

## Improvements

- PR #1538 Replacing LesserRTTI with inequality_comparator
- PR #1703 C++: Added non-aggregating `insert` to `concurrent_unordered_map` with specializations to store pairs with a single atomicCAS when possible.
- PR #1422 C++: Added a RAII wrapper for CUDA streams
- PR #1701 Added `unique` method for stringColumns
- PR #1713 Add documentation for Dask-XGBoost
- PR #1666 CSV Reader: Improve performance for files with large number of columns
- PR #1725 Enable the ability to use a single column groupby as its own index
- PR #1759 Add an example showing simultaneous rolling averages to `apply_grouped` documentation
- PR #1746 C++: Remove unused code: `windowed_ops.cu`, `sorting.cu`, `hash_ops.cu`
- PR #1748 C++: Add `bool` nullability flag to `device_table` row operators
- PR #1764 Improve Numerical column: `mean_var` and `mean`
- PR #1767 Speed up Python unit tests
- PR #1770 Added build.sh script, updated CI scripts and documentation
- PR #1739 ORC Reader: Add more pytest coverage
- PR #1696 Added null support in `Series.replace()`.
- PR #1390 Added some basic utility functions for `gdf_column`'s
- PR #1791 Added general column comparison code for testing
- PR #1795 Add printing of git submodule info to `print_env.sh`
- PR #1796 Removing old sort based group by code and gdf_filter
- PR #1811 Added funtions for copying/allocating `cudf::table`s
- PR #1838 Improve columnops.column_empty so that it returns typed columns instead of a generic Column
- PR #1890 Add utils.get_dummies- a pandas-like wrapper around one_hot-encoding
- PR #1823 CSV Reader: default the column type to string for empty dataframes
- PR #1827 Create bindings for scalar-vector binops, and update one_hot_encoding to use them
- PR #1817 Operators now support different sized dataframes as long as they don't share different sized columns
- PR #1855 Transition replace_nulls to new C++ API and update corresponding Cython/Python code
- PR #1858 Add `std::initializer_list` constructor to `column_wrapper`
- PR #1846 C++ type-erased gdf_equal_columns test util; fix gdf_equal_columns logic error
- PR #1390 Added some basic utility functions for `gdf_column`s
- PR #1391 Tidy up bit-resolution-operation and bitmask class code
- PR #1882 Add iloc functionality to MultiIndex dataframes
- PR #1884 Rolling windows: general enhancements and better coverage for unit tests
- PR #1886 support GDF_STRING_CATEGORY columns in apply_boolean_mask, drop_nulls and other libcudf functions
- PR #1896 Improve performance of groupby with levels specified in dask-cudf
- PR #1915 Improve iloc performance for non-contiguous row selection
- PR #1859 Convert read_json into a C++ API
- PR #1919 Rename libcudf namespace gdf to namespace cudf
- PR #1850 Support left_on and right_on for DataFrame merge operator
- PR #1930 Specialize constructor for `cudf::bool8` to cast argument to `bool`
- PR #1938 Add default constructor for `column_wrapper`
- PR #1930 Specialize constructor for `cudf::bool8` to cast argument to `bool`
- PR #1952 consolidate libcudf public API headers in include/cudf
- PR #1949 Improved selection with boolmask using libcudf `apply_boolean_mask`
- PR #1956 Add support for nulls in `query()`
- PR #1973 Update `std::tuple` to `std::pair` in top-most libcudf APIs and C++ transition guide
- PR #1981 Convert read_csv into a C++ API
- PR #1868 ORC Reader: Support row index for speed up on small/medium datasets
- PR #1964 Added support for list-like types in Series.str.cat
- PR #2005 Use HTML5 details tag in bug report issue template
- PR #2003 Removed few redundant unit-tests from test_string.py::test_string_cat 
- PR #1944 Groupby design improvements
- PR #2017 Convert `read_orc()` into a C++ API
- PR #2011 Convert `read_parquet()` into a C++ API
- PR #1756 Add documentation "10 Minutes to cuDF and dask_cuDF"
- PR #2034 Adding support for string columns concatenation using "add" binary operator
- PR #2042 Replace old "10 Minutes" guide with new guide for docs build process
- PR #2036 Make library of common test utils to speed up tests compilation
- PR #2022 Facilitating get_dummies to be a high level api too
- PR #2050 Namespace IO readers and add back free-form `read_xxx` functions
- PR #2104 Add a functional ``sort=`` keyword argument to groupby
- PR #2108 Add `find_and_replace` for StringColumn for replacing single values

## Bug Fixes

- PR #1465 Fix for test_orc.py and test_sparse_df.py test failures
- PR #1583 Fix underlying issue in `as_index()` that was causing `Series.quantile()` to fail
- PR #1680 Add errors= keyword to drop() to fix cudf-dask bug
- PR #1651 Fix `query` function on empty dataframe
- PR #1616 Fix CategoricalColumn to access categories by index instead of iteration
- PR #1660 Fix bug in `loc` when indexing with a column name (a string)
- PR #1683 ORC reader: fix timestamp conversion to UTC
- PR #1613 Improve CategoricalColumn.fillna(-1) performance
- PR #1642 Fix failure of CSV_TEST gdf_csv_test.SkiprowsNrows on multiuser systems
- PR #1709 Fix handling of `datetime64[ms]` in `dataframe.select_dtypes`
- PR #1704 CSV Reader: Add support for the plus sign in number fields
- PR #1687 CSV reader: return an empty dataframe for zero size input
- PR #1757 Concatenating columns with null columns
- PR #1755 Add col_level keyword argument to melt
- PR #1758 Fix df.set_index() when setting index from an empty column
- PR #1749 ORC reader: fix long strings of NULL values resulting in incorrect data
- PR #1742 Parquet Reader: Fix index column name to match PANDAS compat
- PR #1782 Update libcudf doc version
- PR #1783 Update conda dependencies
- PR #1786 Maintain the original series name in series.unique output
- PR #1760 CSV Reader: fix segfault when dtype list only includes columns from usecols list
- PR #1831 build.sh: Assuming python is in PATH instead of using PYTHON env var
- PR #1839 Raise an error instead of segfaulting when transposing a DataFrame with StringColumns
- PR #1840 Retain index correctly during merge left_on right_on
- PR #1825 cuDF: Multiaggregation Groupby Failures
- PR #1789 CSV Reader: Fix missing support for specifying `int8` and `int16` dtypes
- PR #1857 Cython Bindings: Handle `bool` columns while calling `column_view_from_NDArrays`
- PR #1849 Allow DataFrame support methods to pass arguments to the methods
- PR #1847 Fixed #1375 by moving the nvstring check into the wrapper function
- PR #1864 Fixing cudf reduction for POWER platform
- PR #1869 Parquet reader: fix Dask timestamps not matching with Pandas (convert to milliseconds)
- PR #1876 add dtype=bool for `any`, `all` to treat integer column correctly
- PR #1875 CSV reader: take NaN values into account in dtype detection
- PR #1873 Add column dtype checking for the all/any methods
- PR #1902 Bug with string iteration in _apply_basic_agg
- PR #1887 Fix for initialization issue in pq_read_arg,orc_read_arg
- PR #1867 JSON reader: add support for null/empty fields, including the 'null' literal
- PR #1891 Fix bug #1750 in string column comparison
- PR #1909 Support of `to_pandas()` of boolean series with null values
- PR #1923 Use prefix removal when two aggs are called on a SeriesGroupBy
- PR #1914 Zero initialize gdf_column local variables
- PR #1959 Add support for comparing boolean Series to scalar
- PR #1966 Ignore index fix in series append
- PR #1967 Compute index __sizeof__ only once for DataFrame __sizeof__
- PR #1977 Support CUDA installation in default system directories
- PR #1982 Fixes incorrect index name after join operation
- PR #1985 Implement `GDF_PYMOD`, a special modulo that follows python's sign rules
- PR #1991 Parquet reader: fix decoding of NULLs
- PR #1990 Fixes a rendering bug in the `apply_grouped` documentation
- PR #1978 Fix for values being filled in an empty dataframe 
- PR #2001 Correctly create MultiColumn from Pandas MultiColumn
- PR #2006 Handle empty dataframe groupby construction for dask
- PR #1965 Parquet Reader: Fix duplicate index column when it's already in `use_cols`
- PR #2033 Add pip to conda environment files to fix warning
- PR #2028 CSV Reader: Fix reading of uncompressed files without a recognized file extension
- PR #2073 Fix an issue when gathering columns with NVCategory and nulls
- PR #2053 cudf::apply_boolean_mask return empty column for empty boolean mask
- PR #2066 exclude `IteratorTest.mean_var_output` test from debug build
- PR #2069 Fix JNI code to use read_csv and read_parquet APIs
- PR #2071 Fix bug with unfound transitive dependencies for GTests in Ubuntu 18.04
- PR #2089 Configure Sphinx to render params correctly
- PR #2091 Fix another bug with unfound transitive dependencies for `cudftestutils` in Ubuntu 18.04
- PR #2115 Just apply `--disable-new-dtags` instead of trying to define all the transitive dependencies
- PR #2106 Fix errors in JitCache tests caused by sharing of device memory between processes
- PR #2120 Fix errors in JitCache tests caused by running multiple threads on the same data
- PR #2102 Fix memory leak in groupby
- PR #2113 fixed typo in to_csv code example


# cudf 0.7.2 (16 May 2019)

## New Features

- PR #1735 Added overload for atomicAdd on int64. Streamlined implementation of custom atomic overloads.
- PR #1741 Add MultiIndex concatenation 

## Bug Fixes

- PR #1718 Fix issue with SeriesGroupBy MultiIndex in dask-cudf
- PR #1734 Python: fix performance regression for groupby count() aggregations
- PR #1768 Cython: fix handling read only schema buffers in gpuarrow reader


# cudf 0.7.1 (11 May 2019)

## New Features

- PR #1702 Lazy load MultiIndex to return groupby performance to near optimal.

## Bug Fixes

- PR #1708 Fix handling of `datetime64[ms]` in `dataframe.select_dtypes`


# cuDF 0.7.0 (10 May 2019)

## New Features

- PR #982 Implement gdf_group_by_without_aggregations and gdf_unique_indices functions
- PR #1142 Add `GDF_BOOL` column type
- PR #1194 Implement overloads for CUDA atomic operations
- PR #1292 Implemented Bitwise binary ops AND, OR, XOR (&, |, ^)
- PR #1235 Add GPU-accelerated Parquet Reader
- PR #1335 Added local_dict arg in `DataFrame.query()`.
- PR #1282 Add Series and DataFrame.describe()
- PR #1356 Rolling windows
- PR #1381 Add DataFrame._get_numeric_data
- PR #1388 Add CODEOWNERS file to auto-request reviews based on where changes are made
- PR #1396 Add DataFrame.drop method
- PR #1413 Add DataFrame.melt method
- PR #1412 Add DataFrame.pop()
- PR #1419 Initial CSV writer function
- PR #1441 Add Series level cumulative ops (cumsum, cummin, cummax, cumprod)
- PR #1420 Add script to build and test on a local gpuCI image
- PR #1440 Add DatetimeColumn.min(), DatetimeColumn.max()
- PR #1455 Add Series.Shift via Numba kernel
- PR #1441 Add Series level cumulative ops (cumsum, cummin, cummax, cumprod)
- PR #1461 Add Python coverage test to gpu build
- PR #1445 Parquet Reader: Add selective reading of rows and row group
- PR #1532 Parquet Reader: Add support for INT96 timestamps
- PR #1516 Add Series and DataFrame.ndim
- PR #1556 Add libcudf C++ transition guide
- PR #1466 Add GPU-accelerated ORC Reader
- PR #1565 Add build script for nightly doc builds
- PR #1508 Add Series isna, isnull, and notna
- PR #1456 Add Series.diff() via Numba kernel
- PR #1588 Add Index `astype` typecasting
- PR #1301 MultiIndex support
- PR #1599 Level keyword supported in groupby
- PR #929 Add support operations to dataframe
- PR #1609 Groupby accept list of Series
- PR #1658 Support `group_keys=True` keyword in groupby method

## Improvements

- PR #1531 Refactor closures as private functions in gpuarrow
- PR #1404 Parquet reader page data decoding speedup
- PR #1076 Use `type_dispatcher` in join, quantiles, filter, segmented sort, radix sort and hash_groupby
- PR #1202 Simplify README.md
- PR #1149 CSV Reader: Change convertStrToValue() functions to `__device__` only
- PR #1238 Improve performance of the CUDA trie used in the CSV reader
- PR #1245 Use file cache for JIT kernels
- PR #1278 Update CONTRIBUTING for new conda environment yml naming conventions
- PR #1163 Refactored UnaryOps. Reduced API to two functions: `gdf_unary_math` and `gdf_cast`. Added `abs`, `-`, and `~` ops. Changed bindings to Cython
- PR #1284 Update docs version
- PR #1287 add exclude argument to cudf.select_dtype function
- PR #1286 Refactor some of the CSV Reader kernels into generic utility functions
- PR #1291 fillna in `Series.to_gpu_array()` and `Series.to_array()` can accept the scalar too now.
- PR #1005 generic `reduction` and `scan` support
- PR #1349 Replace modernGPU sort join with thrust.
- PR #1363 Add a dataframe.mean(...) that raises NotImplementedError to satisfy `dask.dataframe.utils.is_dataframe_like`
- PR #1319 CSV Reader: Use column wrapper for gdf_column output alloc/dealloc
- PR #1376 Change series quantile default to linear
- PR #1399 Replace CFFI bindings for NVTX functions with Cython bindings
- PR #1389 Refactored `set_null_count()`
- PR #1386 Added macros `GDF_TRY()`, `CUDF_TRY()` and `ASSERT_CUDF_SUCCEEDED()`
- PR #1435 Rework CMake and conda recipes to depend on installed libraries
- PR #1391 Tidy up bit-resolution-operation and bitmask class code
- PR #1439 Add cmake variable to enable compiling CUDA code with -lineinfo
- PR #1462 Add ability to read parquet files from arrow::io::RandomAccessFile
- PR #1453 Convert CSV Reader CFFI to Cython
- PR #1479 Convert Parquet Reader CFFI to Cython
- PR #1397 Add a utility function for producing an overflow-safe kernel launch grid configuration
- PR #1382 Add GPU parsing of nested brackets to cuIO parsing utilities
- PR #1481 Add cudf::table constructor to allocate a set of `gdf_column`s
- PR #1484 Convert GroupBy CFFI to Cython
- PR #1463 Allow and default melt keyword argument var_name to be None
- PR #1486 Parquet Reader: Use device_buffer rather than device_ptr
- PR #1525 Add cudatoolkit conda dependency
- PR #1520 Renamed `src/dataframe` to `src/table` and moved `table.hpp`. Made `types.hpp` to be type declarations only.
- PR #1492 Convert transpose CFFI to Cython
- PR #1495 Convert binary and unary ops CFFI to Cython
- PR #1503 Convert sorting and hashing ops CFFI to Cython
- PR #1522 Use latest release version in update-version CI script
- PR #1533 Remove stale join CFFI, fix memory leaks in join Cython
- PR #1521 Added `row_bitmask` to compute bitmask for rows of a table. Merged `valids_ops.cu` and `bitmask_ops.cu`
- PR #1553 Overload `hash_row` to avoid using intial hash values. Updated `gdf_hash` to select between overloads
- PR #1585 Updated `cudf::table` to maintain own copy of wrapped `gdf_column*`s
- PR #1559 Add `except +` to all Cython function definitions to catch C++ exceptions properly
- PR #1617 `has_nulls` and `column_dtypes` for `cudf::table`
- PR #1590 Remove CFFI from the build / install process entirely
- PR #1536 Convert gpuarrow CFFI to Cython
- PR #1655 Add `Column._pointer` as a way to access underlying `gdf_column*` of a `Column`
- PR #1655 Update readme conda install instructions for cudf version 0.6 and 0.7


## Bug Fixes

- PR #1233 Fix dtypes issue while adding the column to `str` dataframe.
- PR #1254 CSV Reader: fix data type detection for floating-point numbers in scientific notation
- PR #1289 Fix looping over each value instead of each category in concatenation
- PR #1293 Fix Inaccurate error message in join.pyx
- PR #1308 Add atomicCAS overload for `int8_t`, `int16_t`
- PR #1317 Fix catch polymorphic exception by reference in ipc.cu
- PR #1325 Fix dtype of null bitmasks to int8
- PR #1326 Update build documentation to use -DCMAKE_CXX11_ABI=ON
- PR #1334 Add "na_position" argument to CategoricalColumn sort_by_values
- PR #1321 Fix out of bounds warning when checking Bzip2 header
- PR #1359 Add atomicAnd/Or/Xor for integers
- PR #1354 Fix `fillna()` behaviour when replacing values with different dtypes
- PR #1347 Fixed core dump issue while passing dict_dtypes without column names in `cudf.read_csv()`
- PR #1379 Fixed build failure caused due to error: 'col_dtype' may be used uninitialized
- PR #1392 Update cudf Dockerfile and package_versions.sh
- PR #1385 Added INT8 type to `_schema_to_dtype` for use in GpuArrowReader
- PR #1393 Fixed a bug in `gdf_count_nonzero_mask()` for the case of 0 bits to count
- PR #1395 Update CONTRIBUTING to use the environment variable CUDF_HOME
- PR #1416 Fix bug at gdf_quantile_exact and gdf_quantile_appox
- PR #1421 Fix remove creation of series multiple times during `add_column()`
- PR #1405 CSV Reader: Fix memory leaks on read_csv() failure
- PR #1328 Fix CategoricalColumn to_arrow() null mask
- PR #1433 Fix NVStrings/categories includes
- PR #1432 Update NVStrings to 0.7.* to coincide with 0.7 development
- PR #1483 Modify CSV reader to avoid cropping blank quoted characters in non-string fields
- PR #1446 Merge 1275 hotfix from master into branch-0.7
- PR #1447 Fix legacy groupby apply docstring
- PR #1451 Fix hash join estimated result size is not correct
- PR #1454 Fix local build script improperly change directory permissions
- PR #1490 Require Dask 1.1.0+ for `is_dataframe_like` test or skip otherwise.
- PR #1491 Use more specific directories & groups in CODEOWNERS
- PR #1497 Fix Thrust issue on CentOS caused by missing default constructor of host_vector elements
- PR #1498 Add missing include guard to device_atomics.cuh and separated DEVICE_ATOMICS_TEST
- PR #1506 Fix csv-write call to updated NVStrings method
- PR #1510 Added nvstrings `fillna()` function
- PR #1507 Parquet Reader: Default string data to GDF_STRING
- PR #1535 Fix doc issue to ensure correct labelling of cudf.series
- PR #1537 Fix `undefined reference` link error in HashPartitionTest
- PR #1548 Fix ci/local/build.sh README from using an incorrect image example
- PR #1551 CSV Reader: Fix integer column name indexing
- PR #1586 Fix broken `scalar_wrapper::operator==`
- PR #1591 ORC/Parquet Reader: Fix missing import for FileNotFoundError exception
- PR #1573 Parquet Reader: Fix crash due to clash with ORC reader datasource
- PR #1607 Revert change of `column.to_dense_buffer` always return by copy for performance concerns
- PR #1618 ORC reader: fix assert & data output when nrows/skiprows isn't aligned to stripe boundaries
- PR #1631 Fix failure of TYPES_TEST on some gcc-7 based systems.
- PR #1641 CSV Reader: Fix skip_blank_lines behavior with Windows line terminators (\r\n)
- PR #1648 ORC reader: fix non-deterministic output when skiprows is non-zero
- PR #1676 Fix groupby `as_index` behaviour with `MultiIndex`
- PR #1659 Fix bug caused by empty groupbys and multiindex slicing throwing exceptions
- PR #1656 Correct Groupby failure in dask when un-aggregable columns are left in dataframe.
- PR #1689 Fix groupby performance regression
- PR #1694 Add Cython as a runtime dependency since it's required in `setup.py`


# cuDF 0.6.1 (25 Mar 2019)

## Bug Fixes

- PR #1275 Fix CentOS exception in DataFrame.hash_partition from using value "returned" by a void function


# cuDF 0.6.0 (22 Mar 2019)

## New Features

- PR #760 Raise `FileNotFoundError` instead of `GDF_FILE_ERROR` in `read_csv` if the file does not exist
- PR #539 Add Python bindings for replace function
- PR #823 Add Doxygen configuration to enable building HTML documentation for libcudf C/C++ API
- PR #807 CSV Reader: Add byte_range parameter to specify the range in the input file to be read
- PR #857 Add Tail method for Series/DataFrame and update Head method to use iloc
- PR #858 Add series feature hashing support
- PR #871 CSV Reader: Add support for NA values, including user specified strings
- PR #893 Adds PyArrow based parquet readers / writers to Python, fix category dtype handling, fix arrow ingest buffer size issues
- PR #867 CSV Reader: Add support for ignoring blank lines and comment lines
- PR #887 Add Series digitize method
- PR #895 Add Series groupby
- PR #898 Add DataFrame.groupby(level=0) support
- PR #920 Add feather, JSON, HDF5 readers / writers from PyArrow / Pandas
- PR #888 CSV Reader: Add prefix parameter for column names, used when parsing without a header
- PR #913 Add DLPack support: convert between cuDF DataFrame and DLTensor
- PR #939 Add ORC reader from PyArrow
- PR #918 Add Series.groupby(level=0) support
- PR #906 Add binary and comparison ops to DataFrame
- PR #958 Support unary and binary ops on indexes
- PR #964 Add `rename` method to `DataFrame`, `Series`, and `Index`
- PR #985 Add `Series.to_frame` method
- PR #985 Add `drop=` keyword to reset_index method
- PR #994 Remove references to pygdf
- PR #990 Add external series groupby support
- PR #988 Add top-level merge function to cuDF
- PR #992 Add comparison binaryops to DateTime columns
- PR #996 Replace relative path imports with absolute paths in tests
- PR #995 CSV Reader: Add index_col parameter to specify the column name or index to be used as row labels
- PR #1004 Add `from_gpu_matrix` method to DataFrame
- PR #997 Add property index setter
- PR #1007 Replace relative path imports with absolute paths in cudf
- PR #1013 select columns with df.columns
- PR #1016 Rename Series.unique_count() to nunique() to match pandas API
- PR #947 Prefixsum to handle nulls and float types
- PR #1029 Remove rest of relative path imports
- PR #1021 Add filtered selection with assignment for Dataframes
- PR #872 Adding NVCategory support to cudf apis
- PR #1052 Add left/right_index and left/right_on keywords to merge
- PR #1091 Add `indicator=` and `suffixes=` keywords to merge
- PR #1107 Add unsupported keywords to Series.fillna
- PR #1032 Add string support to cuDF python
- PR #1136 Removed `gdf_concat`
- PR #1153 Added function for getting the padded allocation size for valid bitmask
- PR #1148 Add cudf.sqrt for dataframes and Series
- PR #1159 Add Python bindings for libcudf dlpack functions
- PR #1155 Add __array_ufunc__ for DataFrame and Series for sqrt
- PR #1168 to_frame for series accepts a name argument


## Improvements

- PR #1218 Add dask-cudf page to API docs
- PR #892 Add support for heterogeneous types in binary ops with JIT
- PR #730 Improve performance of `gdf_table` constructor
- PR #561 Add Doxygen style comments to Join CUDA functions
- PR #813 unified libcudf API functions by replacing gpu_ with gdf_
- PR #822 Add support for `__cuda_array_interface__` for ingest
- PR #756 Consolidate common helper functions from unordered map and multimap
- PR #753 Improve performance of groupby sum and average, especially for cases with few groups.
- PR #836 Add ingest support for arrow chunked arrays in Column, Series, DataFrame creation
- PR #763 Format doxygen comments for csv_read_arg struct
- PR #532 CSV Reader: Use type dispatcher instead of switch block
- PR #694 Unit test utilities improvements
- PR #878 Add better indexing to Groupby
- PR #554 Add `empty` method and `is_monotonic` attribute to `Index`
- PR #1040 Fixed up Doxygen comment tags
- PR #909 CSV Reader: Avoid host->device->host copy for header row data
- PR #916 Improved unit testing and error checking for `gdf_column_concat`
- PR #941 Replace `numpy` call in `Series.hash_encode` with `numba`
- PR #942 Added increment/decrement operators for wrapper types
- PR #943 Updated `count_nonzero_mask` to return `num_rows` when the mask is null
- PR #952 Added trait to map C++ type to `gdf_dtype`
- PR #966 Updated RMM submodule.
- PR #998 Add IO reader/writer modules to API docs, fix for missing cudf.Series docs
- PR #1017 concatenate along columns for Series and DataFrames
- PR #1002 Support indexing a dataframe with another boolean dataframe
- PR #1018 Better concatenation for Series and Dataframes
- PR #1036 Use Numpydoc style docstrings
- PR #1047 Adding gdf_dtype_extra_info to gdf_column_view_augmented
- PR #1054 Added default ctor to SerialTrieNode to overcome Thrust issue in CentOS7 + CUDA10
- PR #1024 CSV Reader: Add support for hexadecimal integers in integral-type columns
- PR #1033 Update `fillna()` to use libcudf function `gdf_replace_nulls`
- PR #1066 Added inplace assignment for columns and select_dtypes for dataframes
- PR #1026 CSV Reader: Change the meaning and type of the quoting parameter to match Pandas
- PR #1100 Adds `CUDF_EXPECTS` error-checking macro
- PR #1092 Fix select_dtype docstring
- PR #1111 Added cudf::table
- PR #1108 Sorting for datetime columns
- PR #1120 Return a `Series` (not a `Column`) from `Series.cat.set_categories()`
- PR #1128 CSV Reader: The last data row does not need to be line terminated
- PR #1183 Bump Arrow version to 0.12.1
- PR #1208 Default to CXX11_ABI=ON
- PR #1252 Fix NVStrings dependencies for cuda 9.2 and 10.0

## Bug Fixes

- PR #821 Fix flake8 issues revealed by flake8 update
- PR #808 Resolved renamed `d_columns_valids` variable name
- PR #820 CSV Reader: fix the issue where reader adds additional rows when file uses \r\n as a line terminator
- PR #780 CSV Reader: Fix scientific notation parsing and null values for empty quotes
- PR #815 CSV Reader: Fix data parsing when tabs are present in the input CSV file
- PR #850 Fix bug where left joins where the left df has 0 rows causes a crash
- PR #861 Fix memory leak by preserving the boolean mask index
- PR #875 Handle unnamed indexes in to/from arrow functions
- PR #877 Fix ingest of 1 row arrow tables in from arrow function
- PR #876 Added missing `<type_traits>` include
- PR #889 Deleted test_rmm.py which has now moved to RMM repo
- PR #866 Merge v0.5.1 numpy ABI hotfix into 0.6
- PR #917 value_counts return int type on empty columns
- PR #611 Renamed `gdf_reduce_optimal_output_size()` -> `gdf_reduction_get_intermediate_output_size()`
- PR #923 fix index for negative slicing for cudf dataframe and series
- PR #927 CSV Reader: Fix category GDF_CATEGORY hashes not being computed properly
- PR #921 CSV Reader: Fix parsing errors with delim_whitespace, quotations in the header row, unnamed columns
- PR #933 Fix handling objects of all nulls in series creation
- PR #940 CSV Reader: Fix an issue where the last data row is missing when using byte_range
- PR #945 CSV Reader: Fix incorrect datetime64 when milliseconds or space separator are used
- PR #959 Groupby: Problem with column name lookup
- PR #950 Converting dataframe/recarry with non-contiguous arrays
- PR #963 CSV Reader: Fix another issue with missing data rows when using byte_range
- PR #999 Fix 0 sized kernel launches and empty sort_index exception
- PR #993 Fix dtype in selecting 0 rows from objects
- PR #1009 Fix performance regression in `to_pandas` method on DataFrame
- PR #1008 Remove custom dask communication approach
- PR #1001 CSV Reader: Fix a memory access error when reading a large (>2GB) file with date columns
- PR #1019 Binary Ops: Fix error when one input column has null mask but other doesn't
- PR #1014 CSV Reader: Fix false positives in bool value detection
- PR #1034 CSV Reader: Fix parsing floating point precision and leading zero exponents
- PR #1044 CSV Reader: Fix a segfault when byte range aligns with a page
- PR #1058 Added support for `DataFrame.loc[scalar]`
- PR #1060 Fix column creation with all valid nan values
- PR #1073 CSV Reader: Fix an issue where a column name includes the return character
- PR #1090 Updating Doxygen Comments
- PR #1080 Fix dtypes returned from loc / iloc because of lists
- PR #1102 CSV Reader: Minor fixes and memory usage improvements
- PR #1174: Fix release script typo
- PR #1137 Add prebuild script for CI
- PR #1118 Enhanced the `DataFrame.from_records()` feature
- PR #1129 Fix join performance with index parameter from using numpy array
- PR #1145 Issue with .agg call on multi-column dataframes
- PR #908 Some testing code cleanup
- PR #1167 Fix issue with null_count not being set after inplace fillna()
- PR #1184 Fix iloc performance regression
- PR #1185 Support left_on/right_on and also on=str in merge
- PR #1200 Fix allocating bitmasks with numba instead of rmm in allocate_mask function
- PR #1213 Fix bug with csv reader requesting subset of columns using wrong datatype
- PR #1223 gpuCI: Fix label on rapidsai channel on gpu build scripts
- PR #1242 Add explicit Thrust exec policy to fix NVCATEGORY_TEST segfault on some platforms
- PR #1246 Fix categorical tests that failed due to bad implicit type conversion
- PR #1255 Fix overwriting conda package main label uploads
- PR #1259 Add dlpack includes to pip build


# cuDF 0.5.1 (05 Feb 2019)

## Bug Fixes

- PR #842 Avoid using numpy via cimport to prevent ABI issues in Cython compilation


# cuDF 0.5.0 (28 Jan 2019)

## New Features

- PR #722 Add bzip2 decompression support to `read_csv()`
- PR #693 add ZLIB-based GZIP/ZIP support to `read_csv_strings()`
- PR #411 added null support to gdf_order_by (new API) and cudf_table::sort
- PR #525 Added GitHub Issue templates for bugs, documentation, new features, and questions
- PR #501 CSV Reader: Add support for user-specified decimal point and thousands separator to read_csv_strings()
- PR #455 CSV Reader: Add support for user-specified decimal point and thousands separator to read_csv()
- PR #439 add `DataFrame.drop` method similar to pandas
- PR #356 add `DataFrame.transpose` method and `DataFrame.T` property similar to pandas
- PR #505 CSV Reader: Add support for user-specified boolean values
- PR #350 Implemented Series replace function
- PR #490 Added print_env.sh script to gather relevant environment details when reporting cuDF issues
- PR #474 add ZLIB-based GZIP/ZIP support to `read_csv()`
- PR #547 Added melt similar to `pandas.melt()`
- PR #491 Add CI test script to check for updates to CHANGELOG.md in PRs
- PR #550 Add CI test script to check for style issues in PRs
- PR #558 Add CI scripts for cpu-based conda and gpu-based test builds
- PR #524 Add Boolean Indexing
- PR #564 Update python `sort_values` method to use updated libcudf `gdf_order_by` API
- PR #509 CSV Reader: Input CSV file can now be passed in as a text or a binary buffer
- PR #607 Add `__iter__` and iteritems to DataFrame class
- PR #643 added a new api gdf_replace_nulls that allows a user to replace nulls in a column

## Improvements

- PR #426 Removed sort-based groupby and refactored existing groupby APIs. Also improves C++/CUDA compile time.
- PR #461 Add `CUDF_HOME` variable in README.md to replace relative pathing.
- PR #472 RMM: Created centralized rmm::device_vector alias and rmm::exec_policy
- PR #500 Improved the concurrent hash map class to support partitioned (multi-pass) hash table building.
- PR #454 Improve CSV reader docs and examples
- PR #465 Added templated C++ API for RMM to avoid explicit cast to `void**`
- PR #513 `.gitignore` tweaks
- PR #521 Add `assert_eq` function for testing
- PR #502 Simplify Dockerfile for local dev, eliminate old conda/pip envs
- PR #549 Adds `-rdynamic` compiler flag to nvcc for Debug builds
- PR #472 RMM: Created centralized rmm::device_vector alias and rmm::exec_policy
- PR #577 Added external C++ API for scatter/gather functions
- PR #500 Improved the concurrent hash map class to support partitioned (multi-pass) hash table building
- PR #583 Updated `gdf_size_type` to `int`
- PR #500 Improved the concurrent hash map class to support partitioned (multi-pass) hash table building
- PR #617 Added .dockerignore file. Prevents adding stale cmake cache files to the docker container
- PR #658 Reduced `JOIN_TEST` time by isolating overflow test of hash table size computation
- PR #664 Added Debuging instructions to README
- PR #651 Remove noqa marks in `__init__.py` files
- PR #671 CSV Reader: uncompressed buffer input can be parsed without explicitly specifying compression as None
- PR #684 Make RMM a submodule
- PR #718 Ensure sum, product, min, max methods pandas compatibility on empty datasets
- PR #720 Refactored Index classes to make them more Pandas-like, added CategoricalIndex
- PR #749 Improve to_arrow and from_arrow Pandas compatibility
- PR #766 Remove TravisCI references, remove unused variables from CMake, fix ARROW_VERSION in Cmake
- PR #773 Add build-args back to Dockerfile and handle dependencies based on environment yml file
- PR #781 Move thirdparty submodules to root and symlink in /cpp
- PR #843 Fix broken cudf/python API examples, add new methods to the API index

## Bug Fixes

- PR #569 CSV Reader: Fix days being off-by-one when parsing some dates
- PR #531 CSV Reader: Fix incorrect parsing of quoted numbers
- PR #465 Added templated C++ API for RMM to avoid explicit cast to `void**`
- PR #473 Added missing <random> include
- PR #478 CSV Reader: Add api support for auto column detection, header, mangle_dupe_cols, usecols
- PR #495 Updated README to correct where cffi pytest should be executed
- PR #501 Fix the intermittent segfault caused by the `thousands` and `compression` parameters in the csv reader
- PR #502 Simplify Dockerfile for local dev, eliminate old conda/pip envs
- PR #512 fix bug for `on` parameter in `DataFrame.merge` to allow for None or single column name
- PR #511 Updated python/cudf/bindings/join.pyx to fix cudf merge printing out dtypes
- PR #513 `.gitignore` tweaks
- PR #521 Add `assert_eq` function for testing
- PR #537 Fix CMAKE_CUDA_STANDARD_REQURIED typo in CMakeLists.txt
- PR #447 Fix silent failure in initializing DataFrame from generator
- PR #545 Temporarily disable csv reader thousands test to prevent segfault (test re-enabled in PR #501)
- PR #559 Fix Assertion error while using `applymap` to change the output dtype
- PR #575 Update `print_env.sh` script to better handle missing commands
- PR #612 Prevent an exception from occuring with true division on integer series.
- PR #630 Fix deprecation warning for `pd.core.common.is_categorical_dtype`
- PR #622 Fix Series.append() behaviour when appending values with different numeric dtype
- PR #603 Fix error while creating an empty column using None.
- PR #673 Fix array of strings not being caught in from_pandas
- PR #644 Fix return type and column support of dataframe.quantile()
- PR #634 Fix create `DataFrame.from_pandas()` with numeric column names
- PR #654 Add resolution check for GDF_TIMESTAMP in Join
- PR #648 Enforce one-to-one copy required when using `numba>=0.42.0`
- PR #645 Fix cmake build type handling not setting debug options when CMAKE_BUILD_TYPE=="Debug"
- PR #669 Fix GIL deadlock when launching multiple python threads that make Cython calls
- PR #665 Reworked the hash map to add a way to report the destination partition for a key
- PR #670 CMAKE: Fix env include path taking precedence over libcudf source headers
- PR #674 Check for gdf supported column types
- PR #677 Fix 'gdf_csv_test_Dates' gtest failure due to missing nrows parameter
- PR #604 Fix the parsing errors while reading a csv file using `sep` instead of `delimiter`.
- PR #686 Fix converting nulls to NaT values when converting Series to Pandas/Numpy
- PR #689 CSV Reader: Fix behavior with skiprows+header to match pandas implementation
- PR #691 Fixes Join on empty input DFs
- PR #706 CSV Reader: Fix broken dtype inference when whitespace is in data
- PR #717 CSV reader: fix behavior when parsing a csv file with no data rows
- PR #724 CSV Reader: fix build issue due to parameter type mismatch in a std::max call
- PR #734 Prevents reading undefined memory in gpu_expand_mask_bits numba kernel
- PR #747 CSV Reader: fix an issue where CUDA allocations fail with some large input files
- PR #750 Fix race condition for handling NVStrings in CMake
- PR #719 Fix merge column ordering
- PR #770 Fix issue where RMM submodule pointed to wrong branch and pin other to correct branches
- PR #778 Fix hard coded ABI off setting
- PR #784 Update RMM submodule commit-ish and pip paths
- PR #794 Update `rmm::exec_policy` usage to fix segmentation faults when used as temprory allocator.
- PR #800 Point git submodules to branches of forks instead of exact commits


# cuDF 0.4.0 (05 Dec 2018)

## New Features

- PR #398 add pandas-compatible `DataFrame.shape()` and `Series.shape()`
- PR #394 New documentation feature "10 Minutes to cuDF"
- PR #361 CSV Reader: Add support for strings with delimiters

## Improvements

 - PR #436 Improvements for type_dispatcher and wrapper structs
 - PR #429 Add CHANGELOG.md (this file)
 - PR #266 use faster CUDA-accelerated DataFrame column/Series concatenation.
 - PR #379 new C++ `type_dispatcher` reduces code complexity in supporting many data types.
 - PR #349 Improve performance for creating columns from memoryview objects
 - PR #445 Update reductions to use type_dispatcher. Adds integer types support to sum_of_squares.
 - PR #448 Improve installation instructions in README.md
 - PR #456 Change default CMake build to Release, and added option for disabling compilation of tests

## Bug Fixes

 - PR #444 Fix csv_test CUDA too many resources requested fail.
 - PR #396 added missing output buffer in validity tests for groupbys.
 - PR #408 Dockerfile updates for source reorganization
 - PR #437 Add cffi to Dockerfile conda env, fixes "cannot import name 'librmm'"
 - PR #417 Fix `map_test` failure with CUDA 10
 - PR #414 Fix CMake installation include file paths
 - PR #418 Properly cast string dtypes to programmatic dtypes when instantiating columns
 - PR #427 Fix and tests for Concatenation illegal memory access with nulls


# cuDF 0.3.0 (23 Nov 2018)

## New Features

 - PR #336 CSV Reader string support

## Improvements

 - PR #354 source code refactored for better organization. CMake build system overhaul. Beginning of transition to Cython bindings.
 - PR #290 Add support for typecasting to/from datetime dtype
 - PR #323 Add handling pyarrow boolean arrays in input/out, add tests
 - PR #325 GDF_VALIDITY_UNSUPPORTED now returned for algorithms that don't support non-empty valid bitmasks
 - PR #381 Faster InputTooLarge Join test completes in ms rather than minutes.
 - PR #373 .gitignore improvements
 - PR #367 Doc cleanup & examples for DataFrame methods
 - PR #333 Add Rapids Memory Manager documentation
 - PR #321 Rapids Memory Manager adds file/line location logging and convenience macros
 - PR #334 Implement DataFrame `__copy__` and `__deepcopy__`
 - PR #271 Add NVTX ranges to pygdf
 - PR #311 Document system requirements for conda install

## Bug Fixes

 - PR #337 Retain index on `scale()` function
 - PR #344 Fix test failure due to PyArrow 0.11 Boolean handling
 - PR #364 Remove noexcept from managed_allocator;  CMakeLists fix for NVstrings
 - PR #357 Fix bug that made all series be considered booleans for indexing
 - PR #351 replace conda env configuration for developers
 - PRs #346 #360 Fix CSV reading of negative numbers
 - PR #342 Fix CMake to use conda-installed nvstrings
 - PR #341 Preserve categorical dtype after groupby aggregations
 - PR #315 ReadTheDocs build update to fix missing libcuda.so
 - PR #320 FIX out-of-bounds access error in reductions.cu
 - PR #319 Fix out-of-bounds memory access in libcudf count_valid_bits
 - PR #303 Fix printing empty dataframe


# cuDF 0.2.0 and cuDF 0.1.0

These were initial releases of cuDF based on previously separate pyGDF and libGDF libraries.<|MERGE_RESOLUTION|>--- conflicted
+++ resolved
@@ -1,10 +1,7 @@
 # cuDF 0.9.0 (Date TBD)
 
 ## New Features
-<<<<<<< HEAD
-
-=======
->>>>>>> 5c6f0ef5
+
 - PR #2111 IO Readers: Support memory buffer, file-like object, and URL inputs
 - PR #2012 Add `reindex()` to DataFrame and Series
 - PR #2098 Align DataFrame and Series indices before executing binary ops

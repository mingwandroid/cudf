# cuDF 0.9.0 (Date TBD)

## New Features

- PR #2111 IO Readers: Support memory buffer, file-like object, and URL inputs
- PR #2012 Add `reindex()` to DataFrame and Series
- PR #2098 Align DataFrame and Series indices before executing binary ops
- PR #2160 Merge `dask-cudf` codebase into `cudf` repo
- PR #2149 CSV Reader: Add `hex` dtype for explicit hexadecimal parsing
- PR #2158 CSV Reader: Support single, non-list/dict argument for `dtype`
- PR #2177 CSV Reader: Add `parse_dates` parameter for explicit date inference
- PR #2171 Add CodeCov integration, fix doc version, make --skip-tests work when invoking with source
- PR #2215 `type_dispatcher` benchmark
- PR #2179 Added Java quantiles
- PR #2157 Add __array_function__ to DataFrame and Series
- PR #2212 Java support for ORC reader
- PR #2304 gdf_group_by_without_aggregations returns gdf_column
- PR #2105 Add google benchmark for hash-based join
- PR #2293 Improve `compute_join_output_size` performance
- PR #2316 Unique, nunique, and value_counts for datetime columns
- PR #2049 Implemented merge functionality
- PR #2356 Java column vector standard deviation support

## Improvements

- PR #2103 Move old `column` and `bitmask` files into `legacy/` directory
- PR #2109 added name to Python column classes
- PR #1947 Cleanup serialization code
- PR #2125 More aggregate in java API
- PR #2127 Add in java Scalar tests
- PR #2088 Refactor of Python groupby code
- PR #2130 Java serialization and deserialization of tables.
- PR #2131 Chunk rows logic added to csv_writer
- PR #2129 Add functions in the Java API to support nullable column filtering
- PR #2165 made changes to get_dummies api for it to be available in MethodCache
- PR #2184 handle remote orc files for dask-cudf
- PR #2186 Add `getitem` and `getattr` style access to Rolling objects
- PR #2168 Use cudf.Column for CategoricalColumn's categories instead of a tuple
- PR #2193 Added more docuemtnation to `type_dispatcher` for specializing dispatched functors
- PR #2197 CSV Writer: Expose `chunksize` as a parameter for `to_csv`
- PR #2199 Better java support for appending strings
- PR #2176 Added column dtype support for datetime, int8, int16 to csv_writer
- PR #2209 Matching `get_dummies` & `select_dtypes` behavior to pandas
- PR #2217 Updated Java bindings to use the new groupby API
- PR #2214 DOC: Update doc instructions to build/install `cudf` and `dask-cudf`
- PR #1993 Add iterator driven reduction for mean, var, std
- PR #2220 Update Java bindings for reduction rename
- PR #2224 implement isna, isnull, notna as dataframe functions
- PR #2232 Move CodeCov upload from build script to Jenkins
- PR #2236 Implement drop_duplicates for Series
- PR #2225 refactor to use libcudf for gathering columns in dataframes
- PR #2300 Create separate dask codeowners for dask-cudf codebase
- PR #2309 Java readers: remove redundant copy of result pointers
- PR #2307 Add `black` and `isort` to style checker script
- PR #2345 Restore removal of old groupby implementation
- PR #2329 using libcudf cudf::copy for column deep copy
- PR #2344 Add docs on how code formatting works for contributors
- PR #2377 Replace `standard_python_slice` with just `slice.indices()`

## Bug Fixes

- PR #2086 Fixed quantile api behavior mismatch in series & dataframe
- PR #2128 Add offset param to host buffer readers in java API.
- PR #2145 Work around binops validity checks for java
- PR #2146 Work around unary_math validity checks for java
- PR #2151 Fixes bug in cudf::copy_range where null_count was invalid
- PR #2139 matching to pandas describe behavior & fixing nan values issue
- PR #2161 Implicitly convert unsigned to signed integer types in binops
- PR #2154 CSV Reader: Fix bools misdetected as strings dtype
- PR #2178 Fix bug in rolling bindings where a view of an ephemeral column was being taken
- PR #2180 Fix issue with isort reordering `importorskip` below imports depending on them
- PR #2187 fix to honor dtype when numpy arrays are passed to columnops.as_column
- PR #2190 Fix issue in astype conversion of string column to 'str'
- PR #2208 Fix issue with calling `head()` on one row dataframe
- PR #2229 Propagate exceptions from Cython cdef functions
- PR #2234 Fix issue with local build script not properly building
- PR #2223 Fix CUDA invalid configuration errors reported after loading small compressed ORC files
- PR #2162 Setting is_unique and is_monotonic-related attributes
- PR #2244 Fix ORC RLEv2 delta mode decoding with nonzero residual delta width
- PR #2297 Work around `var/std` unsupported only at debug build
- PR #2302 Fixed java serialization corner case
- PR #2311 Fix copy behaviour for GenericIndex
- PR #2349 Fix issues with String filter in java API
- PR #2323 Fix groupby on categoricals
- PR #2328 Ensure order is preserved in CategoricalAccessor._set_categories
- PR #2326 Fix for bug in DLPack when reading multiple columns
- PR #2324 Fix cudf Docker build
- PR #2325 Fix ORC RLEv2 patched base mode decoding with nonzero patch width
- PR #2235 Fix get_dummies to be compatible with dask
- PR #2332 Zero initialize gdf_dtype_extra_info
- PR #2355 Handle float16 in binary operations
- PR #2360 Fix missing dtype handling in cudf.Series & columnops.as_column
- PR #2364 Fix quantile api and other trivial issues around it
- PR #2361 Fixed issue with `codes` of CategoricalIndex
- PR #2357 Fixed inconsistent type of index created with from_pandas vs direct construction


# cuDF 0.8.0 (27 June 2019)

## New Features

- PR #1524 Add GPU-accelerated JSON Lines parser with limited feature set
- PR #1569 Add support for Json objects to the JSON Lines reader
- PR #1622 Add Series.loc
- PR #1654 Add cudf::apply_boolean_mask: faster replacement for gdf_apply_stencil
- PR #1487 cython gather/scatter
- PR #1310 Implemented the slice/split functionality.
- PR #1630 Add Python layer to the GPU-accelerated JSON reader
- PR #1745 Add rounding of numeric columns via Numba
- PR #1772 JSON reader: add support for BytesIO and StringIO input
- PR #1527 Support GDF_BOOL8 in readers and writers
- PR #1819 Logical operators (AND, OR, NOT) for libcudf and cuDF
- PR #1813 ORC Reader: Add support for stripe selection
- PR #1828 JSON Reader: add suport for bool8 columns
- PR #1833 Add column iterator with/without nulls
- PR #1665 Add the point-in-polygon GIS function
- PR #1863 Series and Dataframe methods for all and any
- PR #1908 cudf::copy_range and cudf::fill for copying/assigning an index or range to a constant
- PR #1921 Add additional formats for typecasting to/from strings
- PR #1807 Add Series.dropna()
- PR #1987 Allow user defined functions in the form of ptx code to be passed to binops
- PR #1948 Add operator functions like `Series.add()` to DataFrame and Series
- PR #1954 Add skip test argument to GPU build script
- PR #2018 Add bindings for new groupby C++ API
- PR #1984 Add rolling window operations Series.rolling() and DataFrame.rolling()
- PR #1542 Python method and bindings for to_csv
- PR #1995 Add Java API
- PR #1998 Add google benchmark to cudf
- PR #1845 Add cudf::drop_duplicates, DataFrame.drop_duplicates
- PR #1652 Added `Series.where()` feature
- PR #2074 Java Aggregates, logical ops, and better RMM support

## Improvements

- PR #1538 Replacing LesserRTTI with inequality_comparator
- PR #1703 C++: Added non-aggregating `insert` to `concurrent_unordered_map` with specializations to store pairs with a single atomicCAS when possible.
- PR #1422 C++: Added a RAII wrapper for CUDA streams
- PR #1701 Added `unique` method for stringColumns
- PR #1713 Add documentation for Dask-XGBoost
- PR #1666 CSV Reader: Improve performance for files with large number of columns
- PR #1725 Enable the ability to use a single column groupby as its own index
- PR #1759 Add an example showing simultaneous rolling averages to `apply_grouped` documentation
- PR #1746 C++: Remove unused code: `windowed_ops.cu`, `sorting.cu`, `hash_ops.cu`
- PR #1748 C++: Add `bool` nullability flag to `device_table` row operators
- PR #1764 Improve Numerical column: `mean_var` and `mean`
- PR #1767 Speed up Python unit tests
- PR #1770 Added build.sh script, updated CI scripts and documentation
- PR #1739 ORC Reader: Add more pytest coverage
<<<<<<< HEAD
- PR #1803 cuDF/CuPy interoperability documentation
=======
- PR #1696 Added null support in `Series.replace()`.
- PR #1390 Added some basic utility functions for `gdf_column`'s
- PR #1791 Added general column comparison code for testing
- PR #1795 Add printing of git submodule info to `print_env.sh`
- PR #1796 Removing old sort based group by code and gdf_filter
- PR #1811 Added funtions for copying/allocating `cudf::table`s
- PR #1838 Improve columnops.column_empty so that it returns typed columns instead of a generic Column
- PR #1890 Add utils.get_dummies- a pandas-like wrapper around one_hot-encoding
- PR #1823 CSV Reader: default the column type to string for empty dataframes
- PR #1827 Create bindings for scalar-vector binops, and update one_hot_encoding to use them
- PR #1817 Operators now support different sized dataframes as long as they don't share different sized columns
- PR #1855 Transition replace_nulls to new C++ API and update corresponding Cython/Python code
- PR #1858 Add `std::initializer_list` constructor to `column_wrapper`
- PR #1846 C++ type-erased gdf_equal_columns test util; fix gdf_equal_columns logic error
- PR #1390 Added some basic utility functions for `gdf_column`s
- PR #1391 Tidy up bit-resolution-operation and bitmask class code
- PR #1882 Add iloc functionality to MultiIndex dataframes
- PR #1884 Rolling windows: general enhancements and better coverage for unit tests
- PR #1886 support GDF_STRING_CATEGORY columns in apply_boolean_mask, drop_nulls and other libcudf functions
- PR #1896 Improve performance of groupby with levels specified in dask-cudf
- PR #1915 Improve iloc performance for non-contiguous row selection
- PR #1859 Convert read_json into a C++ API
- PR #1919 Rename libcudf namespace gdf to namespace cudf
- PR #1850 Support left_on and right_on for DataFrame merge operator
- PR #1930 Specialize constructor for `cudf::bool8` to cast argument to `bool`
- PR #1938 Add default constructor for `column_wrapper`
- PR #1930 Specialize constructor for `cudf::bool8` to cast argument to `bool`
- PR #1952 consolidate libcudf public API headers in include/cudf
- PR #1949 Improved selection with boolmask using libcudf `apply_boolean_mask`
- PR #1956 Add support for nulls in `query()`
- PR #1973 Update `std::tuple` to `std::pair` in top-most libcudf APIs and C++ transition guide
- PR #1981 Convert read_csv into a C++ API
- PR #1868 ORC Reader: Support row index for speed up on small/medium datasets
- PR #1964 Added support for list-like types in Series.str.cat
- PR #2005 Use HTML5 details tag in bug report issue template
- PR #2003 Removed few redundant unit-tests from test_string.py::test_string_cat
- PR #1944 Groupby design improvements
- PR #2017 Convert `read_orc()` into a C++ API
- PR #2011 Convert `read_parquet()` into a C++ API
- PR #1756 Add documentation "10 Minutes to cuDF and dask_cuDF"
- PR #2034 Adding support for string columns concatenation using "add" binary operator
- PR #2042 Replace old "10 Minutes" guide with new guide for docs build process
- PR #2036 Make library of common test utils to speed up tests compilation
- PR #2022 Facilitating get_dummies to be a high level api too
- PR #2050 Namespace IO readers and add back free-form `read_xxx` functions
- PR #2104 Add a functional ``sort=`` keyword argument to groupby
- PR #2108 Add `find_and_replace` for StringColumn for replacing single values
>>>>>>> 6376188d

## Bug Fixes

- PR #1465 Fix for test_orc.py and test_sparse_df.py test failures
- PR #1583 Fix underlying issue in `as_index()` that was causing `Series.quantile()` to fail
- PR #1680 Add errors= keyword to drop() to fix cudf-dask bug
- PR #1651 Fix `query` function on empty dataframe
- PR #1616 Fix CategoricalColumn to access categories by index instead of iteration
- PR #1660 Fix bug in `loc` when indexing with a column name (a string)
- PR #1683 ORC reader: fix timestamp conversion to UTC
- PR #1613 Improve CategoricalColumn.fillna(-1) performance
- PR #1642 Fix failure of CSV_TEST gdf_csv_test.SkiprowsNrows on multiuser systems
- PR #1709 Fix handling of `datetime64[ms]` in `dataframe.select_dtypes`
- PR #1704 CSV Reader: Add support for the plus sign in number fields
- PR #1687 CSV reader: return an empty dataframe for zero size input
- PR #1757 Concatenating columns with null columns
- PR #1755 Add col_level keyword argument to melt
- PR #1758 Fix df.set_index() when setting index from an empty column
- PR #1749 ORC reader: fix long strings of NULL values resulting in incorrect data
- PR #1742 Parquet Reader: Fix index column name to match PANDAS compat
- PR #1782 Update libcudf doc version
- PR #1783 Update conda dependencies
- PR #1786 Maintain the original series name in series.unique output
- PR #1760 CSV Reader: fix segfault when dtype list only includes columns from usecols list
- PR #1831 build.sh: Assuming python is in PATH instead of using PYTHON env var
- PR #1839 Raise an error instead of segfaulting when transposing a DataFrame with StringColumns
- PR #1840 Retain index correctly during merge left_on right_on
- PR #1825 cuDF: Multiaggregation Groupby Failures
- PR #1789 CSV Reader: Fix missing support for specifying `int8` and `int16` dtypes
- PR #1857 Cython Bindings: Handle `bool` columns while calling `column_view_from_NDArrays`
- PR #1849 Allow DataFrame support methods to pass arguments to the methods
- PR #1847 Fixed #1375 by moving the nvstring check into the wrapper function
- PR #1864 Fixing cudf reduction for POWER platform
- PR #1869 Parquet reader: fix Dask timestamps not matching with Pandas (convert to milliseconds)
- PR #1876 add dtype=bool for `any`, `all` to treat integer column correctly
- PR #1875 CSV reader: take NaN values into account in dtype detection
- PR #1873 Add column dtype checking for the all/any methods
- PR #1902 Bug with string iteration in _apply_basic_agg
- PR #1887 Fix for initialization issue in pq_read_arg,orc_read_arg
- PR #1867 JSON reader: add support for null/empty fields, including the 'null' literal
- PR #1891 Fix bug #1750 in string column comparison
- PR #1909 Support of `to_pandas()` of boolean series with null values
- PR #1923 Use prefix removal when two aggs are called on a SeriesGroupBy
- PR #1914 Zero initialize gdf_column local variables
- PR #1959 Add support for comparing boolean Series to scalar
- PR #1966 Ignore index fix in series append
- PR #1967 Compute index __sizeof__ only once for DataFrame __sizeof__
- PR #1977 Support CUDA installation in default system directories
- PR #1982 Fixes incorrect index name after join operation
- PR #1985 Implement `GDF_PYMOD`, a special modulo that follows python's sign rules
- PR #1991 Parquet reader: fix decoding of NULLs
- PR #1990 Fixes a rendering bug in the `apply_grouped` documentation
- PR #1978 Fix for values being filled in an empty dataframe
- PR #2001 Correctly create MultiColumn from Pandas MultiColumn
- PR #2006 Handle empty dataframe groupby construction for dask
- PR #1965 Parquet Reader: Fix duplicate index column when it's already in `use_cols`
- PR #2033 Add pip to conda environment files to fix warning
- PR #2028 CSV Reader: Fix reading of uncompressed files without a recognized file extension
- PR #2073 Fix an issue when gathering columns with NVCategory and nulls
- PR #2053 cudf::apply_boolean_mask return empty column for empty boolean mask
- PR #2066 exclude `IteratorTest.mean_var_output` test from debug build
- PR #2069 Fix JNI code to use read_csv and read_parquet APIs
- PR #2071 Fix bug with unfound transitive dependencies for GTests in Ubuntu 18.04
- PR #2089 Configure Sphinx to render params correctly
- PR #2091 Fix another bug with unfound transitive dependencies for `cudftestutils` in Ubuntu 18.04
- PR #2115 Just apply `--disable-new-dtags` instead of trying to define all the transitive dependencies
- PR #2106 Fix errors in JitCache tests caused by sharing of device memory between processes
- PR #2120 Fix errors in JitCache tests caused by running multiple threads on the same data
- PR #2102 Fix memory leak in groupby
- PR #2113 fixed typo in to_csv code example


# cudf 0.7.2 (16 May 2019)

## New Features

- PR #1735 Added overload for atomicAdd on int64. Streamlined implementation of custom atomic overloads.
- PR #1741 Add MultiIndex concatenation

## Bug Fixes

- PR #1718 Fix issue with SeriesGroupBy MultiIndex in dask-cudf
- PR #1734 Python: fix performance regression for groupby count() aggregations
- PR #1768 Cython: fix handling read only schema buffers in gpuarrow reader


# cudf 0.7.1 (11 May 2019)

## New Features

- PR #1702 Lazy load MultiIndex to return groupby performance to near optimal.

## Bug Fixes

- PR #1708 Fix handling of `datetime64[ms]` in `dataframe.select_dtypes`


# cuDF 0.7.0 (10 May 2019)

## New Features

- PR #982 Implement gdf_group_by_without_aggregations and gdf_unique_indices functions
- PR #1142 Add `GDF_BOOL` column type
- PR #1194 Implement overloads for CUDA atomic operations
- PR #1292 Implemented Bitwise binary ops AND, OR, XOR (&, |, ^)
- PR #1235 Add GPU-accelerated Parquet Reader
- PR #1335 Added local_dict arg in `DataFrame.query()`.
- PR #1282 Add Series and DataFrame.describe()
- PR #1356 Rolling windows
- PR #1381 Add DataFrame._get_numeric_data
- PR #1388 Add CODEOWNERS file to auto-request reviews based on where changes are made
- PR #1396 Add DataFrame.drop method
- PR #1413 Add DataFrame.melt method
- PR #1412 Add DataFrame.pop()
- PR #1419 Initial CSV writer function
- PR #1441 Add Series level cumulative ops (cumsum, cummin, cummax, cumprod)
- PR #1420 Add script to build and test on a local gpuCI image
- PR #1440 Add DatetimeColumn.min(), DatetimeColumn.max()
- PR #1455 Add Series.Shift via Numba kernel
- PR #1441 Add Series level cumulative ops (cumsum, cummin, cummax, cumprod)
- PR #1461 Add Python coverage test to gpu build
- PR #1445 Parquet Reader: Add selective reading of rows and row group
- PR #1532 Parquet Reader: Add support for INT96 timestamps
- PR #1516 Add Series and DataFrame.ndim
- PR #1556 Add libcudf C++ transition guide
- PR #1466 Add GPU-accelerated ORC Reader
- PR #1565 Add build script for nightly doc builds
- PR #1508 Add Series isna, isnull, and notna
- PR #1456 Add Series.diff() via Numba kernel
- PR #1588 Add Index `astype` typecasting
- PR #1301 MultiIndex support
- PR #1599 Level keyword supported in groupby
- PR #929 Add support operations to dataframe
- PR #1609 Groupby accept list of Series
- PR #1658 Support `group_keys=True` keyword in groupby method

## Improvements

- PR #1531 Refactor closures as private functions in gpuarrow
- PR #1404 Parquet reader page data decoding speedup
- PR #1076 Use `type_dispatcher` in join, quantiles, filter, segmented sort, radix sort and hash_groupby
- PR #1202 Simplify README.md
- PR #1149 CSV Reader: Change convertStrToValue() functions to `__device__` only
- PR #1238 Improve performance of the CUDA trie used in the CSV reader
- PR #1245 Use file cache for JIT kernels
- PR #1278 Update CONTRIBUTING for new conda environment yml naming conventions
- PR #1163 Refactored UnaryOps. Reduced API to two functions: `gdf_unary_math` and `gdf_cast`. Added `abs`, `-`, and `~` ops. Changed bindings to Cython
- PR #1284 Update docs version
- PR #1287 add exclude argument to cudf.select_dtype function
- PR #1286 Refactor some of the CSV Reader kernels into generic utility functions
- PR #1291 fillna in `Series.to_gpu_array()` and `Series.to_array()` can accept the scalar too now.
- PR #1005 generic `reduction` and `scan` support
- PR #1349 Replace modernGPU sort join with thrust.
- PR #1363 Add a dataframe.mean(...) that raises NotImplementedError to satisfy `dask.dataframe.utils.is_dataframe_like`
- PR #1319 CSV Reader: Use column wrapper for gdf_column output alloc/dealloc
- PR #1376 Change series quantile default to linear
- PR #1399 Replace CFFI bindings for NVTX functions with Cython bindings
- PR #1389 Refactored `set_null_count()`
- PR #1386 Added macros `GDF_TRY()`, `CUDF_TRY()` and `ASSERT_CUDF_SUCCEEDED()`
- PR #1435 Rework CMake and conda recipes to depend on installed libraries
- PR #1391 Tidy up bit-resolution-operation and bitmask class code
- PR #1439 Add cmake variable to enable compiling CUDA code with -lineinfo
- PR #1462 Add ability to read parquet files from arrow::io::RandomAccessFile
- PR #1453 Convert CSV Reader CFFI to Cython
- PR #1479 Convert Parquet Reader CFFI to Cython
- PR #1397 Add a utility function for producing an overflow-safe kernel launch grid configuration
- PR #1382 Add GPU parsing of nested brackets to cuIO parsing utilities
- PR #1481 Add cudf::table constructor to allocate a set of `gdf_column`s
- PR #1484 Convert GroupBy CFFI to Cython
- PR #1463 Allow and default melt keyword argument var_name to be None
- PR #1486 Parquet Reader: Use device_buffer rather than device_ptr
- PR #1525 Add cudatoolkit conda dependency
- PR #1520 Renamed `src/dataframe` to `src/table` and moved `table.hpp`. Made `types.hpp` to be type declarations only.
- PR #1492 Convert transpose CFFI to Cython
- PR #1495 Convert binary and unary ops CFFI to Cython
- PR #1503 Convert sorting and hashing ops CFFI to Cython
- PR #1522 Use latest release version in update-version CI script
- PR #1533 Remove stale join CFFI, fix memory leaks in join Cython
- PR #1521 Added `row_bitmask` to compute bitmask for rows of a table. Merged `valids_ops.cu` and `bitmask_ops.cu`
- PR #1553 Overload `hash_row` to avoid using intial hash values. Updated `gdf_hash` to select between overloads
- PR #1585 Updated `cudf::table` to maintain own copy of wrapped `gdf_column*`s
- PR #1559 Add `except +` to all Cython function definitions to catch C++ exceptions properly
- PR #1617 `has_nulls` and `column_dtypes` for `cudf::table`
- PR #1590 Remove CFFI from the build / install process entirely
- PR #1536 Convert gpuarrow CFFI to Cython
- PR #1655 Add `Column._pointer` as a way to access underlying `gdf_column*` of a `Column`
- PR #1655 Update readme conda install instructions for cudf version 0.6 and 0.7


## Bug Fixes

- PR #1233 Fix dtypes issue while adding the column to `str` dataframe.
- PR #1254 CSV Reader: fix data type detection for floating-point numbers in scientific notation
- PR #1289 Fix looping over each value instead of each category in concatenation
- PR #1293 Fix Inaccurate error message in join.pyx
- PR #1308 Add atomicCAS overload for `int8_t`, `int16_t`
- PR #1317 Fix catch polymorphic exception by reference in ipc.cu
- PR #1325 Fix dtype of null bitmasks to int8
- PR #1326 Update build documentation to use -DCMAKE_CXX11_ABI=ON
- PR #1334 Add "na_position" argument to CategoricalColumn sort_by_values
- PR #1321 Fix out of bounds warning when checking Bzip2 header
- PR #1359 Add atomicAnd/Or/Xor for integers
- PR #1354 Fix `fillna()` behaviour when replacing values with different dtypes
- PR #1347 Fixed core dump issue while passing dict_dtypes without column names in `cudf.read_csv()`
- PR #1379 Fixed build failure caused due to error: 'col_dtype' may be used uninitialized
- PR #1392 Update cudf Dockerfile and package_versions.sh
- PR #1385 Added INT8 type to `_schema_to_dtype` for use in GpuArrowReader
- PR #1393 Fixed a bug in `gdf_count_nonzero_mask()` for the case of 0 bits to count
- PR #1395 Update CONTRIBUTING to use the environment variable CUDF_HOME
- PR #1416 Fix bug at gdf_quantile_exact and gdf_quantile_appox
- PR #1421 Fix remove creation of series multiple times during `add_column()`
- PR #1405 CSV Reader: Fix memory leaks on read_csv() failure
- PR #1328 Fix CategoricalColumn to_arrow() null mask
- PR #1433 Fix NVStrings/categories includes
- PR #1432 Update NVStrings to 0.7.* to coincide with 0.7 development
- PR #1483 Modify CSV reader to avoid cropping blank quoted characters in non-string fields
- PR #1446 Merge 1275 hotfix from master into branch-0.7
- PR #1447 Fix legacy groupby apply docstring
- PR #1451 Fix hash join estimated result size is not correct
- PR #1454 Fix local build script improperly change directory permissions
- PR #1490 Require Dask 1.1.0+ for `is_dataframe_like` test or skip otherwise.
- PR #1491 Use more specific directories & groups in CODEOWNERS
- PR #1497 Fix Thrust issue on CentOS caused by missing default constructor of host_vector elements
- PR #1498 Add missing include guard to device_atomics.cuh and separated DEVICE_ATOMICS_TEST
- PR #1506 Fix csv-write call to updated NVStrings method
- PR #1510 Added nvstrings `fillna()` function
- PR #1507 Parquet Reader: Default string data to GDF_STRING
- PR #1535 Fix doc issue to ensure correct labelling of cudf.series
- PR #1537 Fix `undefined reference` link error in HashPartitionTest
- PR #1548 Fix ci/local/build.sh README from using an incorrect image example
- PR #1551 CSV Reader: Fix integer column name indexing
- PR #1586 Fix broken `scalar_wrapper::operator==`
- PR #1591 ORC/Parquet Reader: Fix missing import for FileNotFoundError exception
- PR #1573 Parquet Reader: Fix crash due to clash with ORC reader datasource
- PR #1607 Revert change of `column.to_dense_buffer` always return by copy for performance concerns
- PR #1618 ORC reader: fix assert & data output when nrows/skiprows isn't aligned to stripe boundaries
- PR #1631 Fix failure of TYPES_TEST on some gcc-7 based systems.
- PR #1641 CSV Reader: Fix skip_blank_lines behavior with Windows line terminators (\r\n)
- PR #1648 ORC reader: fix non-deterministic output when skiprows is non-zero
- PR #1676 Fix groupby `as_index` behaviour with `MultiIndex`
- PR #1659 Fix bug caused by empty groupbys and multiindex slicing throwing exceptions
- PR #1656 Correct Groupby failure in dask when un-aggregable columns are left in dataframe.
- PR #1689 Fix groupby performance regression
- PR #1694 Add Cython as a runtime dependency since it's required in `setup.py`


# cuDF 0.6.1 (25 Mar 2019)

## Bug Fixes

- PR #1275 Fix CentOS exception in DataFrame.hash_partition from using value "returned" by a void function


# cuDF 0.6.0 (22 Mar 2019)

## New Features

- PR #760 Raise `FileNotFoundError` instead of `GDF_FILE_ERROR` in `read_csv` if the file does not exist
- PR #539 Add Python bindings for replace function
- PR #823 Add Doxygen configuration to enable building HTML documentation for libcudf C/C++ API
- PR #807 CSV Reader: Add byte_range parameter to specify the range in the input file to be read
- PR #857 Add Tail method for Series/DataFrame and update Head method to use iloc
- PR #858 Add series feature hashing support
- PR #871 CSV Reader: Add support for NA values, including user specified strings
- PR #893 Adds PyArrow based parquet readers / writers to Python, fix category dtype handling, fix arrow ingest buffer size issues
- PR #867 CSV Reader: Add support for ignoring blank lines and comment lines
- PR #887 Add Series digitize method
- PR #895 Add Series groupby
- PR #898 Add DataFrame.groupby(level=0) support
- PR #920 Add feather, JSON, HDF5 readers / writers from PyArrow / Pandas
- PR #888 CSV Reader: Add prefix parameter for column names, used when parsing without a header
- PR #913 Add DLPack support: convert between cuDF DataFrame and DLTensor
- PR #939 Add ORC reader from PyArrow
- PR #918 Add Series.groupby(level=0) support
- PR #906 Add binary and comparison ops to DataFrame
- PR #958 Support unary and binary ops on indexes
- PR #964 Add `rename` method to `DataFrame`, `Series`, and `Index`
- PR #985 Add `Series.to_frame` method
- PR #985 Add `drop=` keyword to reset_index method
- PR #994 Remove references to pygdf
- PR #990 Add external series groupby support
- PR #988 Add top-level merge function to cuDF
- PR #992 Add comparison binaryops to DateTime columns
- PR #996 Replace relative path imports with absolute paths in tests
- PR #995 CSV Reader: Add index_col parameter to specify the column name or index to be used as row labels
- PR #1004 Add `from_gpu_matrix` method to DataFrame
- PR #997 Add property index setter
- PR #1007 Replace relative path imports with absolute paths in cudf
- PR #1013 select columns with df.columns
- PR #1016 Rename Series.unique_count() to nunique() to match pandas API
- PR #947 Prefixsum to handle nulls and float types
- PR #1029 Remove rest of relative path imports
- PR #1021 Add filtered selection with assignment for Dataframes
- PR #872 Adding NVCategory support to cudf apis
- PR #1052 Add left/right_index and left/right_on keywords to merge
- PR #1091 Add `indicator=` and `suffixes=` keywords to merge
- PR #1107 Add unsupported keywords to Series.fillna
- PR #1032 Add string support to cuDF python
- PR #1136 Removed `gdf_concat`
- PR #1153 Added function for getting the padded allocation size for valid bitmask
- PR #1148 Add cudf.sqrt for dataframes and Series
- PR #1159 Add Python bindings for libcudf dlpack functions
- PR #1155 Add __array_ufunc__ for DataFrame and Series for sqrt
- PR #1168 to_frame for series accepts a name argument


## Improvements

- PR #1218 Add dask-cudf page to API docs
- PR #892 Add support for heterogeneous types in binary ops with JIT
- PR #730 Improve performance of `gdf_table` constructor
- PR #561 Add Doxygen style comments to Join CUDA functions
- PR #813 unified libcudf API functions by replacing gpu_ with gdf_
- PR #822 Add support for `__cuda_array_interface__` for ingest
- PR #756 Consolidate common helper functions from unordered map and multimap
- PR #753 Improve performance of groupby sum and average, especially for cases with few groups.
- PR #836 Add ingest support for arrow chunked arrays in Column, Series, DataFrame creation
- PR #763 Format doxygen comments for csv_read_arg struct
- PR #532 CSV Reader: Use type dispatcher instead of switch block
- PR #694 Unit test utilities improvements
- PR #878 Add better indexing to Groupby
- PR #554 Add `empty` method and `is_monotonic` attribute to `Index`
- PR #1040 Fixed up Doxygen comment tags
- PR #909 CSV Reader: Avoid host->device->host copy for header row data
- PR #916 Improved unit testing and error checking for `gdf_column_concat`
- PR #941 Replace `numpy` call in `Series.hash_encode` with `numba`
- PR #942 Added increment/decrement operators for wrapper types
- PR #943 Updated `count_nonzero_mask` to return `num_rows` when the mask is null
- PR #952 Added trait to map C++ type to `gdf_dtype`
- PR #966 Updated RMM submodule.
- PR #998 Add IO reader/writer modules to API docs, fix for missing cudf.Series docs
- PR #1017 concatenate along columns for Series and DataFrames
- PR #1002 Support indexing a dataframe with another boolean dataframe
- PR #1018 Better concatenation for Series and Dataframes
- PR #1036 Use Numpydoc style docstrings
- PR #1047 Adding gdf_dtype_extra_info to gdf_column_view_augmented
- PR #1054 Added default ctor to SerialTrieNode to overcome Thrust issue in CentOS7 + CUDA10
- PR #1024 CSV Reader: Add support for hexadecimal integers in integral-type columns
- PR #1033 Update `fillna()` to use libcudf function `gdf_replace_nulls`
- PR #1066 Added inplace assignment for columns and select_dtypes for dataframes
- PR #1026 CSV Reader: Change the meaning and type of the quoting parameter to match Pandas
- PR #1100 Adds `CUDF_EXPECTS` error-checking macro
- PR #1092 Fix select_dtype docstring
- PR #1111 Added cudf::table
- PR #1108 Sorting for datetime columns
- PR #1120 Return a `Series` (not a `Column`) from `Series.cat.set_categories()`
- PR #1128 CSV Reader: The last data row does not need to be line terminated
- PR #1183 Bump Arrow version to 0.12.1
- PR #1208 Default to CXX11_ABI=ON
- PR #1252 Fix NVStrings dependencies for cuda 9.2 and 10.0

## Bug Fixes

- PR #821 Fix flake8 issues revealed by flake8 update
- PR #808 Resolved renamed `d_columns_valids` variable name
- PR #820 CSV Reader: fix the issue where reader adds additional rows when file uses \r\n as a line terminator
- PR #780 CSV Reader: Fix scientific notation parsing and null values for empty quotes
- PR #815 CSV Reader: Fix data parsing when tabs are present in the input CSV file
- PR #850 Fix bug where left joins where the left df has 0 rows causes a crash
- PR #861 Fix memory leak by preserving the boolean mask index
- PR #875 Handle unnamed indexes in to/from arrow functions
- PR #877 Fix ingest of 1 row arrow tables in from arrow function
- PR #876 Added missing `<type_traits>` include
- PR #889 Deleted test_rmm.py which has now moved to RMM repo
- PR #866 Merge v0.5.1 numpy ABI hotfix into 0.6
- PR #917 value_counts return int type on empty columns
- PR #611 Renamed `gdf_reduce_optimal_output_size()` -> `gdf_reduction_get_intermediate_output_size()`
- PR #923 fix index for negative slicing for cudf dataframe and series
- PR #927 CSV Reader: Fix category GDF_CATEGORY hashes not being computed properly
- PR #921 CSV Reader: Fix parsing errors with delim_whitespace, quotations in the header row, unnamed columns
- PR #933 Fix handling objects of all nulls in series creation
- PR #940 CSV Reader: Fix an issue where the last data row is missing when using byte_range
- PR #945 CSV Reader: Fix incorrect datetime64 when milliseconds or space separator are used
- PR #959 Groupby: Problem with column name lookup
- PR #950 Converting dataframe/recarry with non-contiguous arrays
- PR #963 CSV Reader: Fix another issue with missing data rows when using byte_range
- PR #999 Fix 0 sized kernel launches and empty sort_index exception
- PR #993 Fix dtype in selecting 0 rows from objects
- PR #1009 Fix performance regression in `to_pandas` method on DataFrame
- PR #1008 Remove custom dask communication approach
- PR #1001 CSV Reader: Fix a memory access error when reading a large (>2GB) file with date columns
- PR #1019 Binary Ops: Fix error when one input column has null mask but other doesn't
- PR #1014 CSV Reader: Fix false positives in bool value detection
- PR #1034 CSV Reader: Fix parsing floating point precision and leading zero exponents
- PR #1044 CSV Reader: Fix a segfault when byte range aligns with a page
- PR #1058 Added support for `DataFrame.loc[scalar]`
- PR #1060 Fix column creation with all valid nan values
- PR #1073 CSV Reader: Fix an issue where a column name includes the return character
- PR #1090 Updating Doxygen Comments
- PR #1080 Fix dtypes returned from loc / iloc because of lists
- PR #1102 CSV Reader: Minor fixes and memory usage improvements
- PR #1174: Fix release script typo
- PR #1137 Add prebuild script for CI
- PR #1118 Enhanced the `DataFrame.from_records()` feature
- PR #1129 Fix join performance with index parameter from using numpy array
- PR #1145 Issue with .agg call on multi-column dataframes
- PR #908 Some testing code cleanup
- PR #1167 Fix issue with null_count not being set after inplace fillna()
- PR #1184 Fix iloc performance regression
- PR #1185 Support left_on/right_on and also on=str in merge
- PR #1200 Fix allocating bitmasks with numba instead of rmm in allocate_mask function
- PR #1213 Fix bug with csv reader requesting subset of columns using wrong datatype
- PR #1223 gpuCI: Fix label on rapidsai channel on gpu build scripts
- PR #1242 Add explicit Thrust exec policy to fix NVCATEGORY_TEST segfault on some platforms
- PR #1246 Fix categorical tests that failed due to bad implicit type conversion
- PR #1255 Fix overwriting conda package main label uploads
- PR #1259 Add dlpack includes to pip build


# cuDF 0.5.1 (05 Feb 2019)

## Bug Fixes

- PR #842 Avoid using numpy via cimport to prevent ABI issues in Cython compilation


# cuDF 0.5.0 (28 Jan 2019)

## New Features

- PR #722 Add bzip2 decompression support to `read_csv()`
- PR #693 add ZLIB-based GZIP/ZIP support to `read_csv_strings()`
- PR #411 added null support to gdf_order_by (new API) and cudf_table::sort
- PR #525 Added GitHub Issue templates for bugs, documentation, new features, and questions
- PR #501 CSV Reader: Add support for user-specified decimal point and thousands separator to read_csv_strings()
- PR #455 CSV Reader: Add support for user-specified decimal point and thousands separator to read_csv()
- PR #439 add `DataFrame.drop` method similar to pandas
- PR #356 add `DataFrame.transpose` method and `DataFrame.T` property similar to pandas
- PR #505 CSV Reader: Add support for user-specified boolean values
- PR #350 Implemented Series replace function
- PR #490 Added print_env.sh script to gather relevant environment details when reporting cuDF issues
- PR #474 add ZLIB-based GZIP/ZIP support to `read_csv()`
- PR #547 Added melt similar to `pandas.melt()`
- PR #491 Add CI test script to check for updates to CHANGELOG.md in PRs
- PR #550 Add CI test script to check for style issues in PRs
- PR #558 Add CI scripts for cpu-based conda and gpu-based test builds
- PR #524 Add Boolean Indexing
- PR #564 Update python `sort_values` method to use updated libcudf `gdf_order_by` API
- PR #509 CSV Reader: Input CSV file can now be passed in as a text or a binary buffer
- PR #607 Add `__iter__` and iteritems to DataFrame class
- PR #643 added a new api gdf_replace_nulls that allows a user to replace nulls in a column

## Improvements

- PR #426 Removed sort-based groupby and refactored existing groupby APIs. Also improves C++/CUDA compile time.
- PR #461 Add `CUDF_HOME` variable in README.md to replace relative pathing.
- PR #472 RMM: Created centralized rmm::device_vector alias and rmm::exec_policy
- PR #500 Improved the concurrent hash map class to support partitioned (multi-pass) hash table building.
- PR #454 Improve CSV reader docs and examples
- PR #465 Added templated C++ API for RMM to avoid explicit cast to `void**`
- PR #513 `.gitignore` tweaks
- PR #521 Add `assert_eq` function for testing
- PR #502 Simplify Dockerfile for local dev, eliminate old conda/pip envs
- PR #549 Adds `-rdynamic` compiler flag to nvcc for Debug builds
- PR #472 RMM: Created centralized rmm::device_vector alias and rmm::exec_policy
- PR #577 Added external C++ API for scatter/gather functions
- PR #500 Improved the concurrent hash map class to support partitioned (multi-pass) hash table building
- PR #583 Updated `gdf_size_type` to `int`
- PR #500 Improved the concurrent hash map class to support partitioned (multi-pass) hash table building
- PR #617 Added .dockerignore file. Prevents adding stale cmake cache files to the docker container
- PR #658 Reduced `JOIN_TEST` time by isolating overflow test of hash table size computation
- PR #664 Added Debuging instructions to README
- PR #651 Remove noqa marks in `__init__.py` files
- PR #671 CSV Reader: uncompressed buffer input can be parsed without explicitly specifying compression as None
- PR #684 Make RMM a submodule
- PR #718 Ensure sum, product, min, max methods pandas compatibility on empty datasets
- PR #720 Refactored Index classes to make them more Pandas-like, added CategoricalIndex
- PR #749 Improve to_arrow and from_arrow Pandas compatibility
- PR #766 Remove TravisCI references, remove unused variables from CMake, fix ARROW_VERSION in Cmake
- PR #773 Add build-args back to Dockerfile and handle dependencies based on environment yml file
- PR #781 Move thirdparty submodules to root and symlink in /cpp
- PR #843 Fix broken cudf/python API examples, add new methods to the API index

## Bug Fixes

- PR #569 CSV Reader: Fix days being off-by-one when parsing some dates
- PR #531 CSV Reader: Fix incorrect parsing of quoted numbers
- PR #465 Added templated C++ API for RMM to avoid explicit cast to `void**`
- PR #473 Added missing <random> include
- PR #478 CSV Reader: Add api support for auto column detection, header, mangle_dupe_cols, usecols
- PR #495 Updated README to correct where cffi pytest should be executed
- PR #501 Fix the intermittent segfault caused by the `thousands` and `compression` parameters in the csv reader
- PR #502 Simplify Dockerfile for local dev, eliminate old conda/pip envs
- PR #512 fix bug for `on` parameter in `DataFrame.merge` to allow for None or single column name
- PR #511 Updated python/cudf/bindings/join.pyx to fix cudf merge printing out dtypes
- PR #513 `.gitignore` tweaks
- PR #521 Add `assert_eq` function for testing
- PR #537 Fix CMAKE_CUDA_STANDARD_REQURIED typo in CMakeLists.txt
- PR #447 Fix silent failure in initializing DataFrame from generator
- PR #545 Temporarily disable csv reader thousands test to prevent segfault (test re-enabled in PR #501)
- PR #559 Fix Assertion error while using `applymap` to change the output dtype
- PR #575 Update `print_env.sh` script to better handle missing commands
- PR #612 Prevent an exception from occuring with true division on integer series.
- PR #630 Fix deprecation warning for `pd.core.common.is_categorical_dtype`
- PR #622 Fix Series.append() behaviour when appending values with different numeric dtype
- PR #603 Fix error while creating an empty column using None.
- PR #673 Fix array of strings not being caught in from_pandas
- PR #644 Fix return type and column support of dataframe.quantile()
- PR #634 Fix create `DataFrame.from_pandas()` with numeric column names
- PR #654 Add resolution check for GDF_TIMESTAMP in Join
- PR #648 Enforce one-to-one copy required when using `numba>=0.42.0`
- PR #645 Fix cmake build type handling not setting debug options when CMAKE_BUILD_TYPE=="Debug"
- PR #669 Fix GIL deadlock when launching multiple python threads that make Cython calls
- PR #665 Reworked the hash map to add a way to report the destination partition for a key
- PR #670 CMAKE: Fix env include path taking precedence over libcudf source headers
- PR #674 Check for gdf supported column types
- PR #677 Fix 'gdf_csv_test_Dates' gtest failure due to missing nrows parameter
- PR #604 Fix the parsing errors while reading a csv file using `sep` instead of `delimiter`.
- PR #686 Fix converting nulls to NaT values when converting Series to Pandas/Numpy
- PR #689 CSV Reader: Fix behavior with skiprows+header to match pandas implementation
- PR #691 Fixes Join on empty input DFs
- PR #706 CSV Reader: Fix broken dtype inference when whitespace is in data
- PR #717 CSV reader: fix behavior when parsing a csv file with no data rows
- PR #724 CSV Reader: fix build issue due to parameter type mismatch in a std::max call
- PR #734 Prevents reading undefined memory in gpu_expand_mask_bits numba kernel
- PR #747 CSV Reader: fix an issue where CUDA allocations fail with some large input files
- PR #750 Fix race condition for handling NVStrings in CMake
- PR #719 Fix merge column ordering
- PR #770 Fix issue where RMM submodule pointed to wrong branch and pin other to correct branches
- PR #778 Fix hard coded ABI off setting
- PR #784 Update RMM submodule commit-ish and pip paths
- PR #794 Update `rmm::exec_policy` usage to fix segmentation faults when used as temprory allocator.
- PR #800 Point git submodules to branches of forks instead of exact commits


# cuDF 0.4.0 (05 Dec 2018)

## New Features

- PR #398 add pandas-compatible `DataFrame.shape()` and `Series.shape()`
- PR #394 New documentation feature "10 Minutes to cuDF"
- PR #361 CSV Reader: Add support for strings with delimiters

## Improvements

 - PR #436 Improvements for type_dispatcher and wrapper structs
 - PR #429 Add CHANGELOG.md (this file)
 - PR #266 use faster CUDA-accelerated DataFrame column/Series concatenation.
 - PR #379 new C++ `type_dispatcher` reduces code complexity in supporting many data types.
 - PR #349 Improve performance for creating columns from memoryview objects
 - PR #445 Update reductions to use type_dispatcher. Adds integer types support to sum_of_squares.
 - PR #448 Improve installation instructions in README.md
 - PR #456 Change default CMake build to Release, and added option for disabling compilation of tests

## Bug Fixes

 - PR #444 Fix csv_test CUDA too many resources requested fail.
 - PR #396 added missing output buffer in validity tests for groupbys.
 - PR #408 Dockerfile updates for source reorganization
 - PR #437 Add cffi to Dockerfile conda env, fixes "cannot import name 'librmm'"
 - PR #417 Fix `map_test` failure with CUDA 10
 - PR #414 Fix CMake installation include file paths
 - PR #418 Properly cast string dtypes to programmatic dtypes when instantiating columns
 - PR #427 Fix and tests for Concatenation illegal memory access with nulls


# cuDF 0.3.0 (23 Nov 2018)

## New Features

 - PR #336 CSV Reader string support

## Improvements

 - PR #354 source code refactored for better organization. CMake build system overhaul. Beginning of transition to Cython bindings.
 - PR #290 Add support for typecasting to/from datetime dtype
 - PR #323 Add handling pyarrow boolean arrays in input/out, add tests
 - PR #325 GDF_VALIDITY_UNSUPPORTED now returned for algorithms that don't support non-empty valid bitmasks
 - PR #381 Faster InputTooLarge Join test completes in ms rather than minutes.
 - PR #373 .gitignore improvements
 - PR #367 Doc cleanup & examples for DataFrame methods
 - PR #333 Add Rapids Memory Manager documentation
 - PR #321 Rapids Memory Manager adds file/line location logging and convenience macros
 - PR #334 Implement DataFrame `__copy__` and `__deepcopy__`
 - PR #271 Add NVTX ranges to pygdf
 - PR #311 Document system requirements for conda install

## Bug Fixes

 - PR #337 Retain index on `scale()` function
 - PR #344 Fix test failure due to PyArrow 0.11 Boolean handling
 - PR #364 Remove noexcept from managed_allocator;  CMakeLists fix for NVstrings
 - PR #357 Fix bug that made all series be considered booleans for indexing
 - PR #351 replace conda env configuration for developers
 - PRs #346 #360 Fix CSV reading of negative numbers
 - PR #342 Fix CMake to use conda-installed nvstrings
 - PR #341 Preserve categorical dtype after groupby aggregations
 - PR #315 ReadTheDocs build update to fix missing libcuda.so
 - PR #320 FIX out-of-bounds access error in reductions.cu
 - PR #319 Fix out-of-bounds memory access in libcudf count_valid_bits
 - PR #303 Fix printing empty dataframe


# cuDF 0.2.0 and cuDF 0.1.0

These were initial releases of cuDF based on previously separate pyGDF and libGDF libraries.<|MERGE_RESOLUTION|>--- conflicted
+++ resolved
@@ -146,9 +146,6 @@
 - PR #1767 Speed up Python unit tests
 - PR #1770 Added build.sh script, updated CI scripts and documentation
 - PR #1739 ORC Reader: Add more pytest coverage
-<<<<<<< HEAD
-- PR #1803 cuDF/CuPy interoperability documentation
-=======
 - PR #1696 Added null support in `Series.replace()`.
 - PR #1390 Added some basic utility functions for `gdf_column`'s
 - PR #1791 Added general column comparison code for testing
@@ -196,7 +193,7 @@
 - PR #2050 Namespace IO readers and add back free-form `read_xxx` functions
 - PR #2104 Add a functional ``sort=`` keyword argument to groupby
 - PR #2108 Add `find_and_replace` for StringColumn for replacing single values
->>>>>>> 6376188d
+- PR #1803 cuDF/CuPy interoperability documentation
 
 ## Bug Fixes
 

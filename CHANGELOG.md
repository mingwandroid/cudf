--- conflicted
+++ resolved
@@ -46,11 +46,8 @@
 - PR #889 Deleted test_rmm.py which has now moved to RMM repo
 - PR #866 Merge v0.5.1 numpy ABI hotfix into 0.6
 - PR #917 value_counts return int type on empty columns
-<<<<<<< HEAD
+- PR #927 CSV Reader: Fix category GDF_CATEGORY hashes not being computed properly
 - PR #921 CSV Reader: Fix parsing errors with delim_whitespace, quotations in the header row, unnamed columns
-=======
-- PR #927 CSV Reader: Fix category GDF_CATEGORY hashes not being computed properly
->>>>>>> d8faab75
 
 
 # cuDF 0.5.1 (05 Feb 2019)

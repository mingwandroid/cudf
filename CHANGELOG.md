# cuDF 0.13.0 (Date TBD)

## New Features

- PR #3577 Add initial dictionary support to column classes
- PR #3917 Add dictionary add_keys function
- PR #3777 Add support for dictionary column in gather
- PR #3693 add string support, skipna to scan operation
- PR #3662 Define and implement `shift`.
- PR #3842 ORC writer: add support for column statistics
- PR #3861 Added Series.sum feature for String
- PR #4069 Added cast of numeric columns from/to String
- PR #3681 Add cudf::experimental::boolean_mask_scatter
- PR #4088 Added asString() on ColumnVector in Java that takes a format string
- PR #4040 Add support for n-way merge of sorted tables
- PR #4053 Multi-column quantiles.
- PR #4100 Add set_keys function for dictionary columns
- PR #3894 Add remove_keys functions for dictionary columns
- PR #4107 Add groupby nunique aggregation
- PR #4153 Support Dask serialization protocol on cuDF objects
- PR #4127 Add python API for n-way sorted merge (merge_sorted)
- PR #4164 Add Buffer "constructor-kwargs" header
- PR #4172 Add groupby nth aggregation
- PR #4159 Add COUNT aggregation that includes null values
- PR #4190 Add libcudf++ transpose Cython implementation
- PR #4063 Define and implement string capitalize and title API
- PR #4217 Add libcudf++ quantiles Cython implementation
- PR #4216 Add cudf.Scalar Python type
<<<<<<< HEAD
- PR #3782 Add `fixed_point` class to support DecimalType
=======
- PR #4272 Add stable sorted order
>>>>>>> eb3e3e6a
- PR #4129 Add libcudf++ interleave_columns and tile Cython implementation
- PR #4262 Port unaryops.pyx to use libcudf++ APIs
- PR #4276 Port avro.pyx to libcudf++
- PR #4259 Ability to create Java host buffers from memory-mapped files
- PR #4240 Add groupby::groups()
- PR #4315 ShiftLeft, ShiftRight, ShiftRightUnsigned binops
- PR #4321 Expose Python Semi and Anti Joins
- PR #4291 Add Java callback support for RMM events
- PR #4298 Port orc.pyx to libcudf++
- PR #4288 Add libcudf++ shift Cython implementation
- PR #4338 Add cudf::sequence() for generating an incrementing list of numeric values

## Improvements

- PR #4187 exposed getNativeView method in Java bindings
- PR #3525 build.sh option to disable nvtx
- PR #3748 Optimize hash_partition using shared memory
- PR #3808 Optimize hash_partition using shared memory and cub block scan
- PR #3698 Add count_(un)set_bits functions taking multiple ranges and updated slice to compute null counts at once.
- PR #3909 Move java backend to libcudf++
- PR #3971 Adding `as_table` to convert Column to Table in python
- PR #3910 Adding sinh, cosh, tanh, asinh, acosh, atanh cube root and rint unary support.
- PR #3972 Add Java bindings for left_semi_join and left_anti_join
- PR #3975 Simplify and generalize data handling in `Buffer`
- PR #3985 Update RMM include files and remove extraneously included header files.
- PR #3601 Port UDF functionality for rolling windows to libcudf++
- PR #3911 Adding null boolean handling for copy_if_else
- PR #4003 Drop old `to_device` utility wrapper function
- PR #4002 Adding to_frame and fix for categorical column issue
- PR #4035 Port NVText tokenize function to libcudf++
- PR #4009 build script update to enable cudf build without installing
- PR #3897 Port cuIO JSON reader to cudf::column types
- PR #4008 Eliminate extra copy in column constructor
- PR #4013 Add cython definition for io readers cudf/io/io_types.hpp
- PR #4028 Port json.pyx to use new libcudf APIs
- PR #4014 ORC/Parquet: add count parameter to stripe/rowgroup-based reader API
- PR #4042 Port cudf/io/functions.hpp to Cython for use in IO bindings
- PR #3880 Add aggregation infrastructure support for reduction
- PR #3880 Add aggregation infrastructure support for cudf::reduce
- PR #4059 Add aggregation infrastructure support for cudf::scan
- PR #4021 Change quantiles signature for clarity.
- PR #4058 Port hash.pyx to use libcudf++ APIs
- PR #4057 Handle offsets in cython Column class
- PR #4045 Reorganize `libxx` directory
- PR #4029 Port stream_compaction.pyx to use libcudf++ APIs
- PR #4031 Docs build scripts and instructions update
- PR #4062 Improve how java classifiers are produced
- PR #4038 JNI and Java support for is_nan and is_not_nan
- PR #3786 Adding string support to rolling_windows
- PR #4067 Removed unused `CATEGORY` type ID.
- PR #3891 Port NVStrings (r)split_record to contiguous_(r)split_record
- PR #4070 Port NVText normalize_spaces to use libcudf strings column
- PR #4072 Allow round_robin_partition to single partition
- PR #4064 Add cudaGetDeviceCount to JNI layer
- PR #4075 Port nvtext ngrams-tokenize to libcudf++
- PR #4087 Add support for writing large Parquet files in a chunked manner.
- PR #3716 Update cudf.to_parquet to use new GPU accelerated Parquet writer
- PR #4083 Use two partitions in test_groupby_multiindex_reset_index
- PR #4071 Add Java bindings for round robin partition
- PR #4079 Simply use `mask.size` to create the array view
- PR #4092 Keep mask on GPU for bit unpacking
- PR #4081 Copy from `Buffer`'s pointer directly to host
- PR #4105 Change threshold of using optimized hash partition code
- PR #4101 Redux serialize `Buffer` directly with `__cuda_array_interface__`
- PR #4098 Remove legacy calls from libcudf strings column code
- PR #4044 Port join.pyx to use libcudf++ APIs
- PR #4111 Use `Buffer`'s to serialize `StringColumn`
- PR #4133 Mask cleanup and fixes: use `int32` dtype, ensure 64 byte padding, handle offsets
- PR #4113 Get `len` of `StringColumn`s without `nvstrings`
- PR #4147 Remove workaround for UNKNOWN_NULL_COUNT in contiguous_split.
- PR #4130 Renames in-place `cudf::experimental::fill` to `cudf::experimental::fill_in_place`
- PR #4136 Add `Index.names` property
- PR #4139 Port rolling.pyx to new libcudf APIs
- PR #4143 Renames in-place `cudf::experimental::copy_range` to `cudf::experimental::copy_range_in_place`
- PR #4144 Release GIL when calling libcudf++ functions
- PR #4082 Rework MultiColumns in cuDF
- PR #4149 Use "type-serialized" for pickled types like Dask
- PR #4174 Port hash groupby to libcudf++
- PR #4171 Split java host and device vectors to make a vector truly immutable
- PR #4167 Port `search` to libcudf++ (support multi-column searchsorted)
- PR #4163 Assert Dask CUDA serializers have `Buffer` frames
- PR #4165 List serializable classes once
- PR #4168 IO readers: do not create null mask for non-nullable columns
- PR #4177 Use `uint8` type for host array copy of `Buffer`
- PR #4183 Update Google Test Execution
- PR #4182 Rename cuDF serialize functions to be more generic
- PR #4176 Add option to parallelize setup.py's cythonize
- PR #4191 Porting sort.pyx to use new libcudf APIs
- PR #4196 reduce CHANGELOG.md merge conflicts
- PR #4197 Added notebook testing to gpuCI gpu build
- PR #4220 Port strings wrap functionality.
- PR #4204 Port nvtext create-ngrams function
- PR #4219 Port dlpack.pyx to use new libcudf APIs
- PR #4225 Remove stale notebooks
- PR #4233 Porting replace.pyx to use new libcudf APIs
- PR #4223 Fix a few of the Cython warnings
- PR #4234 Add BUILD_LEGACY_TESTS cmake option
- PR #4251 Add class to docs in `dask-cudf` `derived_from`
- PR #4261 libxx Cython reorganization
- PR #4274 Support negative position values in slice_strings
- PR #4282 Porting nvstrings conversion functions from new libcudf++ to Python/Cython
- PR #4299 Convert cudf::shift to column-based api
- PR #4301 Add support for writing large ORC files in a chunked manner
- PR #4306 Use libcudf++ `unary.pyx` cast instead of legacy cast
- PR #4295 Port reduce.pyx to libcudf++ API
- PR #4305 Move gpuarrow.pyx and related libarrow_cuda files into `_libxx`
- PR #4244 Port nvstrings Substring Gather/Scatter functions to cuDF Python/Cython
- PR #4280 Port nvstrings Numeric Handling functions to cuDF Python/Cython
- PR #4328 Add memory threshold callbacks for Java RMM event handler
- PR #4336 Move a bunch of internal nvstrings code to use native StringColumns
- PR #4166 Port `is_sorted.pyx` to use libcudf++ APIs
- PR #4333 nvstrings case/capitalization cython bindings
- PR #4345 Removed an undesirable backwards include from /include to /src in cuIO writers.hpp
- PR #4362 Move pq_chunked_state struct into it's own header to match how orc writer is doing it.
- PR #4339 Port libcudf strings `wrap` api to cython/python
- PR #4311 Port nvstrings String Manipulations functions to cuDF Python/Cython

## Bug Fixes

- PR #3888 Drop `ptr=None` from `DeviceBuffer` call
- PR #3976 Fix string serialization and memory_usage method to be consistent
- PR #3902 Fix conversion of large size GPU array to dataframe
- PR #3953 Fix overflow in column_buffer when computing the device buffer size
- PR #3959 Add missing hash-dispatch function for cudf.Series
- PR #3970 Fix for Series Pickle
- PR #3964 Restore legacy NVStrings and NVCategory dependencies in Java jar
- PR #3982 Fix java unary op enum and add missing ops
- PR #3999 Fix issue serializing empty string columns (java)
- PR #3979 Add `name` to Series serialize and deserialize
- PR #4005 Fix null mask allocation bug in gather_bitmask
- PR #4000 Fix dask_cudf sort_values performance for single partitions
- PR #4007 Fix for copy_bitmask issue with uninitialized device_buffer
- PR #4037 Fix JNI quantile compile issue
- PR #4054 Fixed JNI to deal with reduction API changes
- PR #4052 Fix for round-robin when num_partitions divides nrows.
- PR #4061 Add NDEBUG guard on `constexpr_assert`.
- PR #4049 Fix `cudf::split` issue returning one less than expected column vectors
- PR #4065 Parquet writer: fix for out-of-range dictionary indices
- PR #4066 Fixed mismatch with dtype enums
- PR #4078 Fix joins for when column_in_common input parameter is empty
- PR #4080 Fix multi-index dask test with sort issue
- PR #4084 Update Java for removal of CATEGORY type
- PR #4086 ORC reader: fix potentially incorrect timestamp decoding in the last rowgroup
- PR #4089 Fix dask groupby mutliindex test case issues in join
- PR #4097 Fix strings concatenate logic with column offsets
- PR #4076 All null string entries should have null data buffer
- PR #4145 Support empty index case in DataFrame._from_table
- PR #4109 Use rmm::device_vector instead of thrust::device_vector
- PR #4113 Use `.nvstrings` in `StringColumn.sum(...)`
- PR #4116 Fix a bug in contiguous_split() where tables with mixed column types could corrupt string output
- PR #4108 Fix dtype bugs in dask_cudf metadata (metadata_nonempty overhaul)
- PR #4138 Really fix strings concatenate logic with column offsets
- PR #4119 Fix binary ops slowdown using jitify -remove-unused-globals
- PR #4125 Fix type enum to account for added Dictionary type in `types.hpp`
- PR #4132 Fix `hash_partition` null mask allocation
- PR #4137 Update Java for mutating fill and rolling window changes
- PR #4184 Add missing except+ to Cython bindings
- PR #4141 Fix NVStrings test_convert failure in 10.2 build
- PR #4158 Fix merge issue with empty table return if one of the two tables are empty
- PR #4162 Properly handle no index metadata generation for to_parquet
- PR #4175 Fix `__sizeof__` calculation in `StringColumn`
- PR #4155 Update groupby group_offsets size and fix unnecessary device dispatch.
- PR #4186 Fix from_timestamps 12-hour specifiers support
- PR #4198 Fix constructing `RangeIndex` from `range`
- PR #4192 Parquet writer: fix OOB read when computing string hash
- PR #4201 Fix java window tests
- PR #4199 Fix potential race condition in memcpy_block
- PR #4221 Fix series dict alignment to not drop index name
- PR #4218 Fix `get_aggregation` definition with `except *`
- PR #4215 Fix performance regression in strings::detail::concatenate
- PR #4214 Alter ValueError exception for GPU accelerated Parquet writer to properly report `categorical` columns are not supported.
- PR #4232 Fix handling empty tuples of children in string columns
- PR #4222 Fix no-return compile error in binop-null-test
- PR #4242 Fix for rolling tests CI failure
- PR #4245 Fix race condition in parquet reader
- PR #4253 Fix dictionary decode and set_keys with column offset
- PR #4258 Fix dask-cudf losing index name in `reset_index`
- PR #4268 Fix java build for hash aggregate
- PR #4275 Fix bug in searching nullable values in non-nullable search space in `upper_bound`
- PR #4273 Fix losing `StringIndex` name in dask `_meta_nonempty`
- PR #4279 Fix converting `np.float64` to Scalar
- PR #4285 Add init files for cython pkgs and fix `setup.py`
- PR #4287 Parquet reader: fix empty string potentially read as null
- PR #4310 Fix empty values case in groupby 
- PR #4297 Fix specification of package_data in setup.py
- PR #4302 Fix `_is_local_filesystem` check
- PR #4303 Parquet reader: fix empty columns missing from table
- PR #4324 Fix slice_strings for out-of-range start position value
- PR #4115 Serialize an empty column table with non zero rows
- PR #4327 Preemptive dispatch fix for changes in dask#5973
- PR #4358 Fix strings::concat where narep is an empty string
- PR #4369 Fix race condition in gpuinflate


# cuDF 0.12.0 (04 Feb 2020)

## New Features

- PR #3759 Updated 10 Minutes with clarification on how `dask_cudf` uses `cudf` API
- PR #3224 Define and implement new join APIs.
- PR #3284 Add gpu-accelerated parquet writer
- PR #3254 Python redesign for libcudf++
- PR #3336 Add `from_dlpack` and `to_dlpack`
- PR #3555 Add column names support to libcudf++ io readers and writers
- PR #3527 Add string functionality for merge API
- PR #3610 Add memory_usage to DataFrame and Series APIs
- PR #3557 Add contiguous_split() function. 
- PR #3619 Support CuPy 7
- PR #3604 Add nvtext ngrams-tokenize function
- PR #3403 Define and implement new stack + tile APIs
- PR #3627 Adding cudf::sort and cudf::sort_by_key
- PR #3597 Implement new sort based groupby
- PR #3776 Add column equivalence comparator (using epsilon for float equality)
- PR #3667 Define and implement round-robin partition API.
- PR #3690 Add bools_to_mask
- PR #3761 Introduce a Frame class and make Index, DataFrame and Series subclasses
- PR #3538 Define and implement left semi join and left anti join
- PR #3683 Added support for multiple delimiters in `nvtext.token_count()`
- PR #3792 Adding is_nan and is_notnan
- PR #3594 Adding clamp support to libcudf++

## Improvements

- PR #3124 Add support for grand-children in cudf column classes
- PR #3292 Port NVStrings regex contains function
- PR #3409 Port NVStrings regex replace function
- PR #3417 Port NVStrings regex findall function
- PR #3351 Add warning when filepath resolves to multiple files in cudf readers
- PR #3370 Port NVStrings strip functions
- PR #3453 Port NVStrings IPv4 convert functions to cudf strings column
- PR #3441 Port NVStrings url encode/decode to cudf strings column
- PR #3364 Port NVStrings split functions
- PR #3463 Port NVStrings partition/rpartition to cudf strings column
- PR #3502 ORC reader: add option to read DECIMALs as INT64
- PR #3461 Add a new overload to allocate_like() that takes explicit type and size params.
- PR #3590 Specialize hash functions for floating point
- PR #3569 Use `np.asarray` in `StringColumn.deserialize`
- PR #3553 Support Python NoneType in numeric binops
- PR #3511 Support DataFrame / Series mixed arithmetic
- PR #3567 Include `strides` in `__cuda_array_interface__`
- PR #3608 Update OPS codeowner group name
- PR #3431 Port NVStrings translate to cudf strings column
- PR #3507 Define and implement new binary operation APIs
- PR #3620 Add stream parameter to unary ops detail API
- PR #3593 Adding begin/end for mutable_column_device_view
- PR #3587 Merge CHECK_STREAM & CUDA_CHECK_LAST to CHECK_CUDA
- PR #3733 Rework `hash_partition` API
- PR #3655 Use move with make_pair to avoid copy construction
- PR #3402 Define and implement new quantiles APIs
- PR #3612 Add ability to customize the JIT kernel cache path
- PR #3647 Remove PatchedNumbaDeviceArray with CuPy 6.6.0
- PR #3641 Remove duplicate definitions of CUDA_DEVICE_CALLABLE
- PR #3640 Enable memory_usage in dask_cudf (also adds pd.Index from_pandas)
- PR #3654 Update Jitify submodule ref to include gcc-8 fix
- PR #3639 Define and implement `nans_to_nulls`
- PR #3561 Rework contains implementation in search
- PR #3616 Add aggregation infrastructure for argmax/argmin.
- PR #3673 Parquet reader: improve rounding of timestamp conversion to seconds
- PR #3699 Stringify libcudacxx headers for binary op JIT
- PR #3697 Improve column insert performance for wide frames
- PR #3653 Make `gather_bitmask_kernel` more reusable.
- PR #3710 Remove multiple CMake configuration steps from root build script
- PR #3657 Define and implement compiled binops for string column comparisons
- PR #3520 Change read_parquet defaults and add warnings
- PR #3780 Java APIs for selecting a GPU
- PR #3796 Improve on round-robin with the case when number partitions greater than number of rows.
- PR #3805 Avoid CuPy 7.1.0 for now
- PR #3758 detail::scatter variant with map iterator support
- PR #3882 Fail loudly when creating a StringColumn from nvstrings with > MAX_VAL(int32) bytes
- PR #3823 Add header file for detail search functions
- PR #2438 Build GBench Benchmarks in CI
- PR #3713 Adding aggregation support to rolling_window
- PR #3875 Add abstract sink for IO writers, used by ORC and Parquet writers for now
- PR #3916 Refactor gather bindings

## Bug Fixes

- PR #3618 Update 10 minutes to cudf and cupy to hide warning that were being shown in the docs
- PR #3550 Update Java package to 0.12
- PR #3549 Fix index name issue with iloc with RangeIndex
- PR #3562 Fix 4GB limit for gzipped-compressed csv files
- PR #2981 enable build.sh to build all targets without installation
- PR #3563 Use `__cuda_array_interface__` for serialization
- PR #3564 Fix cuda memory access error in gather_bitmask_kernel
- PR #3548 Replaced CUDA_RT_CALL with CUDA_TRY
- PR #3486 Pandas > 0.25 compatability
- PR #3622 Fix new warnings and errors when building with gcc-8
- PR #3588 Remove avro reader column order reversal
- PR #3629 Fix hash map test failure
- PR #3637 Fix sorted set_index operations in dask_cudf
- PR #3663 Fix libcudf++ ORC reader microseconds and milliseconds conversion
- PR #3668 Fixing CHECK_CUDA debug build issue
- PR #3684 Fix ends_with logic for matching string case
- PR #3691 Fix create_offsets to handle offset correctly
- PR #3687 Fixed bug while passing input GPU memory pointer in `nvtext.scatter_count()`
- PR #3701 Fix hash_partition hashing all columns instead of columns_to_hash
- PR #3694 Allow for null columns parameter in `csv_writer`
- PR #3706 Removed extra type-dispatcher call from merge
- PR #3704 Changed the default delimiter to `whitespace` for nvtext methods.
- PR #3741 Construct DataFrame from dict-of-Series with alignment
- PR #3724 Update rmm version to match release
- PR #3743 Fix for `None` data in `__array_interface__`
- PR #3731 Fix performance of zero sized dataframe slice
- PR #3709 Fix inner_join incorrect result issue
- PR #3734 Update numba to 0.46 in conda files
- PR #3738 Update libxx cython types.hpp path
- PR #3672 Fix to_host issue with column_view having offset
- PR #3730 CSV reader: Set invalid float values to NaN/null
- PR #3670 Floor when casting between timestamps of different precisions
- PR #3728 Fix apply_boolean_mask issue with non-null string column
- PR #3769 Don't look for a `name` attribute in column
- PR #3783 Bind cuDF operators to Dask Dataframe
- PR #3775 Fix segfault when reading compressed CSV files larger than 4GB
- PR #3799 Align indices of Series inputs when adding as columns to DataFrame
- PR #3803 Keep name when unpickling Index objects
- PR #3804 Fix cuda crash in AVRO reader
- PR #3766 Remove references to cudf::type_id::CATEGORY from IO code
- PR #3817 Don't always deepcopy an index
- PR #3821 Fix OOB read in gpuinflate prefetcher
- PR #3829 Parquet writer: fix empty dataframe causing cuda launch errors
- PR #3835 Fix memory leak in Cython when dealing with nulls in string columns
- PR #3866 Remove unnecessary if check in NVStrings.create_offsets
- PR #3858 Fixes the broken debug build after #3728
- PR #3850 Fix merge typecast scope issue and resulting memory leak
- PR #3855 Fix MultiColumn recreation with reset_index
- PR #3869 Fixed size calculation in NVStrings::byte_count()
- PR #3868 Fix apply_grouped moving average example
- PR #3900 Properly link `NVStrings` and `NVCategory` into tests
- PR #3868 Fix apply_grouped moving average example
- PR #3871 Fix `split_out` error
- PR #3886 Fix string column materialization from column view
- PR #3893 Parquet reader: fix segfault reading empty parquet file
- PR #3931 Dask-cudf groupby `.agg` multicolumn handling fix
- PR #4017 Fix memory leaks in `GDF_STRING` cython handling and `nans_to_nulls` cython


# cuDF 0.11.0 (11 Dec 2019)

## New Features

- PR #2905 Added `Series.median()` and null support for `Series.quantile()`
- PR #2930 JSON Reader: Support ARROW_RANDOM_FILE input
- PR #2956 Add `cudf::stack` and `cudf::tile`
- PR #2980 Added nvtext is_vowel/is_consonant functions
- PR #2987 Add `inplace` arg to `DataFrame.reset_index` and `Series`
- PR #3011 Added libcudf++ transition guide
- PR #3129 Add strings column factory from `std::vector`s
- PR #3054 Add parquet reader support for decimal data types
- PR #3022 adds DataFrame.astype for cuDF dataframes
- PR #2962 Add isnull(), notnull() and related functions
- PR #3025 Move search files to legacy
- PR #3068 Add `scalar` class
- PR #3094 Adding `any` and `all` support from libcudf
- PR #3130 Define and implement new `column_wrapper`
- PR #3143 Define and implement new copying APIs `slice` and `split`
- PR #3161 Move merge files to legacy
- PR #3079 Added support to write ORC files given a local path
- PR #3192 Add dtype param to cast `DataFrame` on init
- PR #3213 Port cuIO to libcudf++
- PR #3222 Add nvtext character tokenizer
- PR #3223 Java expose underlying buffers
- PR #3300 Add `DataFrame.insert`
- PR #3263 Define and implement new `valid_if`
- PR #3278 Add `to_host` utility to copy `column_view` to host
- PR #3087 Add new cudf::experimental bool8 wrapper
- PR #3219 Construct column from column_view
- PR #3250 Define and implement new merge APIs
- PR #3144 Define and implement new hashing APIs `hash` and `hash_partition`
- PR #3229 Define and implement new search APIs
- PR #3308 java add API for memory usage callbacks
- PR #2691 Row-wise reduction and scan operations via CuPy
- PR #3291 Add normalize_nans_and_zeros
- PR #3187 Define and implement new replace APIs
- PR #3356 Add vertical concatenation for table/columns
- PR #3344 java split API
- PR #2791 Add `groupby.std()`
- PR #3368 Enable dropna argument in dask_cudf groupby
- PR #3298 add null replacement iterator for column_device_view
- PR #3297 Define and implement new groupby API.
- PR #3396 Update device_atomics with new bool8 and timestamp specializations
- PR #3411 Java host memory management API
- PR #3393 Implement df.cov and enable covariance/correlation in dask_cudf
- PR #3401 Add dask_cudf ORC writer (to_orc)
- PR #3331 Add copy_if_else
- PR #3427 Define and Implement new multi-search API
- PR #3442 Add Bool-index + Multi column + DataFrame support for set-item
- PR #3172 Define and implement new fill/repeat/copy_range APIs
- PR #3490 Add pair iterators for columns
- PR #3497 Add DataFrame.drop(..., inplace=False) argument
- PR #3469 Add string functionality for replace API
- PR #3273 Define and implement new reduction APIs

## Improvements

- PR #2904 Move gpu decompressors to cudf::io namespace
- PR #2977 Moved old C++ test utilities to legacy directory.
- PR #2965 Fix slow orc reader perf with large uncompressed blocks
- PR #2995 Move JIT type utilities to legacy directory
- PR #2927 Add ``Table`` and ``TableView`` extension classes that wrap legacy cudf::table
- PR #3005 Renames `cudf::exp` namespace to `cudf::experimental`
- PR #3008 Make safe versions of `is_null` and `is_valid` in `column_device_view`
- PR #3026 Move fill and repeat files to legacy
- PR #3027 Move copying.hpp and related source to legacy folder
- PR #3014 Snappy decompression optimizations
- PR #3032 Use `asarray` to coerce indices to a NumPy array
- PR #2996 IO Readers: Replace `cuio::device_buffer` with `rmm::device_buffer`
- PR #3051 Specialized hash function for strings column
- PR #3065 Select and Concat for cudf::experimental::table
- PR #3080 Move `valid_if.cuh` to `legacy/`
- PR #3052 Moved replace.hpp functionality to legacy
- PR #3091 Move join files to legacy
- PR #3092 Implicitly init RMM if Java allocates before init
- PR #3029 Update gdf_ numeric types with stdint and move to cudf namespace
- PR #3052 Moved replace.hpp functionality to legacy
- PR #2955 Add cmake option to only build for present GPU architecture
- PR #3070 Move functions.h and related source to legacy
- PR #2951 Allow set_index to handle a list of column names
- PR #3093 Move groupby files to legacy
- PR #2988 Removing GIS functionality (now part of cuSpatial library)
- PR #3067 Java method to return size of device memory buffer
- PR #3083 Improved some binary operation tests to include null testing.
- PR #3084 Update to arrow-cpp and pyarrow 0.15.0
- PR #3071 Move cuIO to legacy
- PR #3126 Round 2 of snappy decompression optimizations
- PR #3046 Define and implement new copying APIs `empty_like` and `allocate_like`
- PR #3128 Support MultiIndex in DataFrame.join
- PR #2971 Added initial gather and scatter methods for strings_column_view
- PR #3133 Port NVStrings to cudf column: count_characters and count_bytes
- PR #2991 Added strings column functions concatenate and join_strings
- PR #3028 Define and implement new `gather` APIs.
- PR #3135 Add nvtx utilities to cudf::nvtx namespace
- PR #3021 Java host side concat of serialized buffers
- PR #3138 Move unary files to legacy
- PR #3170 Port NVStrings substring functions to cudf strings column
- PR #3159 Port NVStrings is-chars-types function to cudf strings column
- PR #3154 Make `table_view_base.column()` const and add `mutable_table_view.column()`
- PR #3175 Set cmake cuda version variables
- PR #3171 Move deprecated error macros to legacy
- PR #3191 Port NVStrings integer convert ops to cudf column
- PR #3189 Port NVStrings find ops to cudf column
- PR #3352 Port NVStrings convert float functions to cudf strings column
- PR #3193 Add cuPy as a formal dependency
- PR #3195 Support for zero columned `table_view`
- PR #3165 Java device memory size for string category
- PR #3205 Move transform files to legacy
- PR #3202 Rename and move error.hpp to public headers
- PR #2878 Use upstream merge code in dask_cudf
- PR #3217 Port NVStrings upper and lower case conversion functions
- PR #3350 Port NVStrings booleans convert functions
- PR #3231 Add `column::release()` to give up ownership of contents.
- PR #3157 Use enum class rather than enum for mask_allocation_policy
- PR #3232 Port NVStrings datetime conversion to cudf strings column
- PR #3136 Define and implement new transpose API
- PR #3237 Define and implement new transform APIs
- PR #3245 Move binaryop files to legacy
- PR #3241 Move stream_compaction files to legacy
- PR #3166 Move reductions to legacy
- PR #3261 Small cleanup: remove `== true`
- PR #3271 Update rmm API based on `rmm.reinitialize(...)` change
- PR #3266 Remove optional checks for CuPy
- PR #3268 Adding null ordering per column feature when sorting
- PR #3239 Adding floating point specialization to comparators for NaNs
- PR #3270 Move predicates files to legacy
- PR #3281 Add to_host specialization for strings in column test utilities
- PR #3282 Add `num_bitmask_words`
- PR #3252 Add new factory methods to include passing an existing null mask
- PR #3288 Make `bit.cuh` utilities usable from host code.
- PR #3287 Move rolling windows files to legacy
- PR #3182 Define and implement new unary APIs `is_null` and `is_not_null`
- PR #3314 Drop `cython` from run requirements
- PR #3301 Add tests for empty column wrapper.
- PR #3294 Update to arrow-cpp and pyarrow 0.15.1
- PR #3310 Add `row_hasher` and `element_hasher` utilities
- PR #3272 Support non-default streams when creating/destroying hash maps
- PR #3286 Clean up the starter code on README
- PR #3332 Port NVStrings replace to cudf strings column
- PR #3354 Define and implement new `scatter` APIs
- PR #3322 Port NVStrings pad operations to cudf strings column
- PR #3345 Add cache member for number of characters in string_view class
- PR #3299 Define and implement new `is_sorted` APIs
- PR #3328 Partition by stripes in dask_cudf ORC reader
- PR #3243 Use upstream join code in dask_cudf
- PR #3371 Add `select` method to `table_view`
- PR #3309 Add java and JNI bindings for search bounds
- PR #3305 Define and implement new rolling window APIs
- PR #3380 Concatenate columns of strings
- PR #3382 Add fill function for strings column
- PR #3391 Move device_atomics_tests.cu files to legacy
- PR #3303 Define and implement new stream compaction APIs `copy_if`, `drop_nulls`,
           `apply_boolean_mask`, `drop_duplicate` and `unique_count`.
- PR #3387 Strings column gather function
- PR #3440 Strings column scatter function
- PR #3389 Move quantiles.hpp + group_quantiles.hpp files to legacy
- PR #3397 Port unary cast to libcudf++
- PR #3398 Move reshape.hpp files to legacy
- PR #3395 Port NVStrings regex extract to cudf strings column
- PR #3423 Port NVStrings htoi to cudf strings column
- PR #3425 Strings column copy_if_else implementation
- PR #3422 Move utilities to legacy
- PR #3201 Define and implement new datetime_ops APIs
- PR #3421 Port NVStrings find_multiple to cudf strings column
- PR #3448 Port scatter_to_tables to libcudf++
- PR #3458 Update strings sections in the transition guide
- PR #3462 Add `make_empty_column` and update `empty_like`.
- PR #3465 Port `aggregation` traits and utilities.
- PR #3214 Define and implement new unary operations APIs
- PR #3475 Add `bitmask_to_host` column utility
- PR #3487 Add is_boolean trait and random timestamp generator for testing
- PR #3492 Small cleanup (remove std::abs) and comment
- PR #3407 Allow multiple row-groups per task in dask_cudf read_parquet
- PR #3512 Remove unused CUDA conda labels
- PR #3500 cudf::fill()/cudf::repeat() support for strings columns.
- PR #3438 Update scalar and scalar_device_view to better support strings
- PR #3414 Add copy_range function for strings column
- PR #3685 Add string support to contiguous_split.
- PR #3471 Add scalar/column, column/scalar and scalar/scalar overloads to copy_if_else.
- PR #3451 Add support for implicit typecasting of join columns

## Bug Fixes

- PR #2895 Fixed dask_cudf group_split behavior to handle upstream rearrange_by_divisions
- PR #3048 Support for zero columned tables
- PR #3030 Fix snappy decoding regression in PR #3014
- PR #3041 Fixed exp to experimental namespace name change issue
- PR #3056 Add additional cmake hint for finding local build of RMM files
- PR #3060 Move copying.hpp includes to legacy
- PR #3139 Fixed java RMM auto initalization
- PR #3141 Java fix for relocated IO headers
- PR #3149 Rename column_wrapper.cuh to column_wrapper.hpp
- PR #3168 Fix mutable_column_device_view head const_cast
- PR #3199 Update JNI includes for legacy moves
- PR #3204 ORC writer: Fix ByteRLE encoding of NULLs
- PR #2994 Fix split_out-support but with hash_object_dispatch
- PR #3212 Fix string to date casting when format is not specified
- PR #3218 Fixes `row_lexicographic_comparator` issue with handling two tables
- PR #3228 Default initialize RMM when Java native dependencies are loaded
- PR #3012 replacing instances of `to_gpu_array` with `mem`
- PR #3236 Fix Numba 0.46+/CuPy 6.3 interface compatibility
- PR #3276 Update JNI includes for legacy moves
- PR #3256 Fix orc writer crash with multiple string columns
- PR #3211 Fix breaking change caused by rapidsai/rmm#167
- PR #3265 Fix dangling pointer in `is_sorted`
- PR #3267 ORC writer: fix incorrect ByteRLE encoding of long literal runs
- PR #3277 Fix invalid reference to deleted temporary in `is_sorted`.
- PR #3274 ORC writer: fix integer RLEv2 mode2 unsigned base value encoding
- PR #3279 Fix shutdown hang issues with pinned memory pool init executor
- PR #3280 Invalid children check in mutable_column_device_view
- PR #3289 fix java memory usage API for empty columns
- PR #3293 Fix loading of csv files zipped on MacOS (disabled zip min version check)
- PR #3295 Fix storing storing invalid RMM exec policies.
- PR #3307 Add pd.RangeIndex to from_pandas to fix dask_cudf meta_nonempty bug
- PR #3313 Fix public headers including non-public headers
- PR #3318 Revert arrow to 0.15.0 temporarily to unblock downstream projects CI
- PR #3317 Fix index-argument bug in dask_cudf parquet reader
- PR #3323 Fix `insert` non-assert test case
- PR #3341 Fix `Series` constructor converting NoneType to "None"
- PR #3326 Fix and test for detail::gather map iterator type inference
- PR #3334 Remove zero-size exception check from make_strings_column factories
- PR #3333 Fix compilation issues with `constexpr` functions not marked `__device__`
- PR #3340 Make all benchmarks use cudf base fixture to initialize RMM pool
- PR #3337 Fix Java to pad validity buffers to 64-byte boundary
- PR #3362 Fix `find_and_replace` upcasting series for python scalars and lists
- PR #3357 Disabling `column_view` iterators for non fixed-width types
- PR #3383 Fix : properly compute null counts for rolling_window.
- PR #3386 Removing external includes from `column_view.hpp`
- PR #3369 Add write_partition to dask_cudf to fix to_parquet bug
- PR #3388 Support getitem with bools when DataFrame has a MultiIndex
- PR #3408 Fix String and Column (De-)Serialization
- PR #3372 Fix dask-distributed scatter_by_map bug
- PR #3419 Fix a bug in parse_into_parts (incomplete input causing walking past the end of string).
- PR #3413 Fix dask_cudf read_csv file-list bug
- PR #3416 Fix memory leak in ColumnVector when pulling strings off the GPU
- PR #3424 Fix benchmark build by adding libcudacxx to benchmark's CMakeLists.txt
- PR #3435 Fix diff and shift for empty series
- PR #3439 Fix index-name bug in StringColumn concat
- PR #3445 Fix ORC Writer default stripe size
- PR #3459 Fix printing of invalid entries
- PR #3466 Fix gather null mask allocation for invalid index
- PR #3468 Fix memory leak issue in `drop_duplicates`
- PR #3474 Fix small doc error in capitalize Docs
- PR #3491 Fix more doc errors in NVStrings
- PR #3478 Fix as_index deep copy via Index.rename inplace arg
- PR #3476 Fix ORC reader timezone conversion
- PR #3188 Repr slices up large DataFrames
- PR #3519 Fix strings column concatenate handling zero-sized columns
- PR #3530 Fix copy_if_else test case fail issue
- PR #3523 Fix lgenfe issue with debug build
- PR #3532 Fix potential use-after-free in cudf parquet reader
- PR #3540 Fix unary_op null_mask bug and add missing test cases
- PR #3559 Use HighLevelGraph api in DataFrame constructor (Fix upstream compatibility)
- PR #3572 Fix CI Issue with hypothesis tests that are flaky


# cuDF 0.10.0 (16 Oct 2019)

## New Features

- PR #2423 Added `groupby.quantile()`
- PR #2522 Add Java bindings for NVStrings backed upper and lower case mutators
- PR #2605 Added Sort based groupby in libcudf
- PR #2607 Add Java bindings for parsing JSON
- PR #2629 Add dropna= parameter to groupby
- PR #2585 ORC & Parquet Readers: Remove millisecond timestamp restriction
- PR #2507 Add GPU-accelerated ORC Writer
- PR #2559 Add Series.tolist()
- PR #2653 Add Java bindings for rolling window operations
- PR #2480 Merge `custreamz` codebase into `cudf` repo
- PR #2674 Add __contains__ for Index/Series/Column
- PR #2635 Add support to read from remote and cloud sources like s3, gcs, hdfs
- PR #2722 Add Java bindings for NVTX ranges
- PR #2702 Add make_bool to dataset generation functions
- PR #2394 Move `rapidsai/custrings` into `cudf`
- PR #2734 Final sync of custrings source into cudf
- PR #2724 Add libcudf support for __contains__
- PR #2777 Add python bindings for porter stemmer measure functionality
- PR #2781 Add issorted to is_monotonic
- PR #2685 Add cudf::scatter_to_tables and cython binding
- PR #2743 Add Java bindings for NVStrings timestamp2long as part of String ColumnVector casting
- PR #2785 Add nvstrings Python docs
- PR #2786 Add benchmarks option to root build.sh
- PR #2802 Add `cudf::repeat()` and `cudf.Series.repeat()`
- PR #2773 Add Fisher's unbiased kurtosis and skew for Series/DataFrame
- PR #2748 Parquet Reader: Add option to specify loading of PANDAS index
- PR #2807 Add scatter_by_map to DataFrame python API
- PR #2836 Add nvstrings.code_points method
- PR #2844 Add Series/DataFrame notnull
- PR #2858 Add GTest type list utilities
- PR #2870 Add support for grouping by Series of arbitrary length
- PR #2719 Series covariance and Pearson correlation
- PR #2207 Beginning of libcudf overhaul: introduce new column and table types
- PR #2869 Add `cudf.CategoricalDtype`
- PR #2838 CSV Reader: Support ARROW_RANDOM_FILE input
- PR #2655 CuPy-based Series and Dataframe .values property
- PR #2803 Added `edit_distance_matrix()` function to calculate pairwise edit distance for each string on a given nvstrings object.
- PR #2811 Start of cudf strings column work based on 2207
- PR #2872 Add Java pinned memory pool allocator
- PR #2969 Add findAndReplaceAll to ColumnVector
- PR #2814 Add Datetimeindex.weekday
- PR #2999 Add timestamp conversion support for string categories
- PR #2918 Add cudf::column timestamp wrapper types

## Improvements

- PR #2578 Update legacy_groupby to use libcudf group_by_without_aggregation
- PR #2581 Removed `managed` allocator from hash map classes.
- PR #2571 Remove unnecessary managed memory from gdf_column_concat
- PR #2648 Cython/Python reorg
- PR #2588 Update Series.append documentation
- PR #2632 Replace dask-cudf set_index code with upstream
- PR #2682 Add cudf.set_allocator() function for easier allocator init
- PR #2642 Improve null printing and testing
- PR #2747 Add missing Cython headers / cudftestutil lib to conda package for cuspatial build
- PR #2706 Compute CSV format in device code to speedup performance
- PR #2673 Add support for np.longlong type
- PR #2703 move dask serialization dispatch into cudf
- PR #2728 Add YYMMDD to version tag for nightly conda packages
- PR #2729 Handle file-handle input in to_csv
- PR #2741 CSV Reader: Move kernel functions into its own file
- PR #2766 Improve nvstrings python cmake flexibility
- PR #2756 Add out_time_unit option to csv reader, support timestamp resolutions
- PR #2771 Stopgap alias for to_gpu_matrix()
- PR #2783 Support mapping input columns to function arguments in apply kernels
- PR #2645 libcudf unique_count for Series.nunique
- PR #2817 Dask-cudf: `read_parquet` support for remote filesystems
- PR #2823 improve java data movement debugging
- PR #2806 CSV Reader: Clean-up row offset operations
- PR #2640 Add dask wait/persist exmaple to 10 minute guide
- PR #2828 Optimizations of kernel launch configuration for `DataFrame.apply_rows` and `DataFrame.apply_chunks`
- PR #2831 Add `column` argument to `DataFrame.drop`
- PR #2775 Various optimizations to improve __getitem__ and __setitem__ performance
- PR #2810 cudf::allocate_like can optionally always allocate a mask.
- PR #2833 Parquet reader: align page data allocation sizes to 4-bytes to satisfy cuda-memcheck
- PR #2832 Using the new Python bindings for UCX
- PR #2856 Update group_split_cudf to use scatter_by_map
- PR #2890 Optionally keep serialized table data on the host.
- PR #2778 Doc: Updated and fixed some docstrings that were formatted incorrectly.
- PR #2830 Use YYMMDD tag in custreamz nightly build
- PR #2875 Java: Remove synchronized from register methods in MemoryCleaner
- PR #2887 Minor snappy decompression optimization
- PR #2899 Use new RMM API based on Cython
- PR #2788 Guide to Python UDFs
- PR #2919 Change java API to use operators in groupby namespace
- PR #2909 CSV Reader: Avoid row offsets host vector default init
- PR #2834 DataFrame supports setting columns via attribute syntax `df.x = col`
- PR #3147 DataFrame can be initialized from rows via list of tuples
- PR #3539 Restrict CuPy to 6

## Bug Fixes

- PR #2584 ORC Reader: fix parsing of `DECIMAL` index positions
- PR #2619 Fix groupby serialization/deserialization
- PR #2614 Update Java version to match
- PR #2601 Fixes nlargest(1) issue in Series and Dataframe
- PR #2610 Fix a bug in index serialization (properly pass DeviceNDArray)
- PR #2621 Fixes the floordiv issue of not promoting float type when rhs is 0
- PR #2611 Types Test: fix static casting from negative int to string
- PR #2618 IO Readers: Fix datasource memory map failure for multiple reads
- PR #2628 groupby_without_aggregation non-nullable input table produces non-nullable output
- PR #2615 fix string category partitioning in java API
- PR #2641 fix string category and timeunit concat in the java API
- PR #2649 Fix groupby issue resulting from column_empty bug
- PR #2658 Fix astype() for null categorical columns
- PR #2660 fix column string category and timeunit concat in the java API
- PR #2664 ORC reader: fix `skip_rows` larger than first stripe
- PR #2654 Allow Java gdfOrderBy to work with string categories
- PR #2669 AVRO reader: fix non-deterministic output
- PR #2668 Update Java bindings to specify timestamp units for ORC and Parquet readers
- PR #2679 AVRO reader: fix cuda errors when decoding compressed streams
- PR #2692 Add concatenation for data-frame with different headers (empty and non-empty)
- PR #2651 Remove nvidia driver installation from ci/cpu/build.sh
- PR #2697 Ensure csv reader sets datetime column time units
- PR #2698 Return RangeIndex from contiguous slice of RangeIndex
- PR #2672 Fix null and integer handling in round
- PR #2704 Parquet Reader: Fix crash when loading string column with nulls
- PR #2725 Fix Jitify issue with running on Turing using CUDA version < 10
- PR #2731 Fix building of benchmarks
- PR #2738 Fix java to find new NVStrings locations
- PR #2736 Pin Jitify branch to v0.10 version
- PR #2742 IO Readers: Fix possible silent failures when creating `NvStrings` instance
- PR #2753 Fix java quantile API calls
- PR #2762 Fix validity processing for time in java
- PR #2796 Fix handling string slicing and other nvstrings delegated methods with dask
- PR #2769 Fix link to API docs in README.md
- PR #2772 Handle multiindex pandas Series #2772
- PR #2749 Fix apply_rows/apply_chunks pessimistic null mask to use in_cols null masks only
- PR #2752 CSV Reader: Fix exception when there's no rows to process
- PR #2716 Added Exception for `StringMethods` in string methods
- PR #2787 Fix Broadcasting `None` to `cudf-series`
- PR #2794 Fix async race in NVCategory::get_value and get_value_bounds
- PR #2795 Fix java build/cast error
- PR #2496 Fix improper merge of two dataframes when names differ
- PR #2824 Fix issue with incorrect result when Numeric Series replace is called several times
- PR #2751 Replace value with null
- PR #2765 Fix Java inequality comparisons for string category
- PR #2818 Fix java join API to use new C++ join API
- PR #2841 Fix nvstrings.slice and slice_from for range (0,0)
- PR #2837 Fix join benchmark
- PR #2809 Add hash_df and group_split dispatch functions for dask
- PR #2843 Parquet reader: fix skip_rows when not aligned with page or row_group boundaries
- PR #2851 Deleted existing dask-cudf/record.txt
- PR #2854 Fix column creation from ephemeral objects exposing __cuda_array_interface__
- PR #2860 Fix boolean indexing when the result is a single row
- PR #2859 Fix tail method issue for string columns
- PR #2852 Fixed `cumsum()` and `cumprod()` on boolean series.
- PR #2865 DaskIO: Fix `read_csv` and `read_orc` when input is list of files
- PR #2750 Fixed casting values to cudf::bool8 so non-zero values always cast to true
- PR #2873 Fixed dask_cudf read_partition bug by generating ParquetDatasetPiece
- PR #2850 Fixes dask_cudf.read_parquet on partitioned datasets
- PR #2896 Properly handle `axis` string keywords in `concat`
- PR #2926 Update rounding algorithm to avoid using fmod
- PR #2968 Fix Java dependency loading when using NVTX
- PR #2963 Fix ORC writer uncompressed block indexing
- PR #2928 CSV Reader: Fix using `byte_range` for large datasets
- PR #2983 Fix sm_70+ race condition in gpu_unsnap
- PR #2964 ORC Writer: Segfault when writing mixed numeric and string columns
- PR #3007 Java: Remove unit test that frees RMM invalid pointer
- PR #3009 Fix orc reader RLEv2 patch position regression from PR #2507
- PR #3002 Fix CUDA invalid configuration errors reported after loading an ORC file without data
- PR #3035 Update update-version.sh for new docs locations
- PR #3038 Fix uninitialized stream parameter in device_table deleter
- PR #3064 Fixes groupby performance issue
- PR #3061 Add rmmInitialize to nvstrings gtests
- PR #3058 Fix UDF doc markdown formatting
- PR #3059 Add nvstrings python build instructions to contributing.md


# cuDF 0.9.0 (21 Aug 2019)

## New Features

- PR #1993 Add CUDA-accelerated series aggregations: mean, var, std
- PR #2111 IO Readers: Support memory buffer, file-like object, and URL inputs
- PR #2012 Add `reindex()` to DataFrame and Series
- PR #2097 Add GPU-accelerated AVRO reader
- PR #2098 Support binary ops on DFs and Series with mismatched indices
- PR #2160 Merge `dask-cudf` codebase into `cudf` repo
- PR #2149 CSV Reader: Add `hex` dtype for explicit hexadecimal parsing
- PR #2156 Add `upper_bound()` and `lower_bound()` for libcudf tables and `searchsorted()` for cuDF Series
- PR #2158 CSV Reader: Support single, non-list/dict argument for `dtype`
- PR #2177 CSV Reader: Add `parse_dates` parameter for explicit date inference
- PR #1744 cudf::apply_boolean_mask and cudf::drop_nulls support for cudf::table inputs (multi-column)
- PR #2196 Add `DataFrame.dropna()`
- PR #2197 CSV Writer: add `chunksize` parameter for `to_csv`
- PR #2215 `type_dispatcher` benchmark
- PR #2179 Add Java quantiles
- PR #2157 Add __array_function__ to DataFrame and Series
- PR #2212 Java support for ORC reader
- PR #2224 Add DataFrame isna, isnull, notna functions
- PR #2236 Add Series.drop_duplicates
- PR #2105 Add hash-based join benchmark
- PR #2316 Add unique, nunique, and value_counts for datetime columns
- PR #2337 Add Java support for slicing a ColumnVector
- PR #2049 Add cudf::merge (sorted merge)
- PR #2368 Full cudf+dask Parquet Support
- PR #2380 New cudf::is_sorted checks whether cudf::table is sorted
- PR #2356 Java column vector standard deviation support
- PR #2221 MultiIndex full indexing - Support iloc and wildcards for loc
- PR #2429 Java support for getting length of strings in a ColumnVector
- PR #2415 Add `value_counts` for series of any type
- PR #2446 Add __array_function__ for index
- PR #2437 ORC reader: Add 'use_np_dtypes' option
- PR #2382 Add CategoricalAccessor add, remove, rename, and ordering methods
- PR #2464 Native implement `__cuda_array_interface__` for Series/Index/Column objects
- PR #2425 Rolling window now accepts array-based user-defined functions
- PR #2442 Add __setitem__
- PR #2449 Java support for getting byte count of strings in a ColumnVector
- PR #2492 Add groupby.size() method
- PR #2358 Add cudf::nans_to_nulls: convert floating point column into bitmask
- PR #2489 Add drop argument to set_index
- PR #2491 Add Java bindings for ORC reader 'use_np_dtypes' option
- PR #2213 Support s/ms/us/ns DatetimeColumn time unit resolutions
- PR #2536 Add _constructor properties to Series and DataFrame

## Improvements

- PR #2103 Move old `column` and `bitmask` files into `legacy/` directory
- PR #2109 added name to Python column classes
- PR #1947 Cleanup serialization code
- PR #2125 More aggregate in java API
- PR #2127 Add in java Scalar tests
- PR #2088 Refactor of Python groupby code
- PR #2130 Java serialization and deserialization of tables.
- PR #2131 Chunk rows logic added to csv_writer
- PR #2129 Add functions in the Java API to support nullable column filtering
- PR #2165 made changes to get_dummies api for it to be available in MethodCache
- PR #2171 Add CodeCov integration, fix doc version, make --skip-tests work when invoking with source
- PR #2184 handle remote orc files for dask-cudf
- PR #2186 Add `getitem` and `getattr` style access to Rolling objects
- PR #2168 Use cudf.Column for CategoricalColumn's categories instead of a tuple
- PR #2193 DOC: cudf::type_dispatcher documentation for specializing dispatched functors
- PR #2199 Better java support for appending strings
- PR #2176 Added column dtype support for datetime, int8, int16 to csv_writer
- PR #2209 Matching `get_dummies` & `select_dtypes` behavior to pandas
- PR #2217 Updated Java bindings to use the new groupby API
- PR #2214 DOC: Update doc instructions to build/install `cudf` and `dask-cudf`
- PR #2220 Update Java bindings for reduction rename
- PR #2232 Move CodeCov upload from build script to Jenkins
- PR #2225 refactor to use libcudf for gathering columns in dataframes
- PR #2293 Improve join performance (faster compute_join_output_size)
- PR #2300 Create separate dask codeowners for dask-cudf codebase
- PR #2304 gdf_group_by_without_aggregations returns gdf_column
- PR #2309 Java readers: remove redundant copy of result pointers
- PR #2307 Add `black` and `isort` to style checker script
- PR #2345 Restore removal of old groupby implementation
- PR #2342 Improve `astype()` to operate all ways
- PR #2329 using libcudf cudf::copy for column deep copy
- PR #2344 DOC: docs on code formatting for contributors
- PR #2376 Add inoperative axis= and win_type= arguments to Rolling()
- PR #2378 remove dask for (de-)serialization of cudf objects
- PR #2353 Bump Arrow and Dask versions
- PR #2377 Replace `standard_python_slice` with just `slice.indices()`
- PR #2373 cudf.DataFrame enchancements & Series.values support
- PR #2392 Remove dlpack submodule; make cuDF's Cython API externally accessible
- PR #2430 Updated Java bindings to use the new unary API
- PR #2406 Moved all existing `table` related files to a `legacy/` directory
- PR #2350 Performance related changes to get_dummies
- PR #2420 Remove `cudautils.astype` and replace with `typecast.apply_cast`
- PR #2456 Small improvement to typecast utility
- PR #2458 Fix handling of thirdparty packages in `isort` config
- PR #2459 IO Readers: Consolidate all readers to use `datasource` class
- PR #2475 Exposed type_dispatcher.hpp, nvcategory_util.hpp and wrapper_types.hpp in the include folder
- PR #2484 Enabled building libcudf as a static library
- PR #2453 Streamline CUDA_REL environment variable
- PR #2483 Bundle Boost filesystem dependency in the Java jar
- PR #2486 Java API hash functions
- PR #2481 Adds the ignore_null_keys option to the java api
- PR #2490 Java api: support multiple aggregates for the same column
- PR #2510 Java api: uses table based apply_boolean_mask
- PR #2432 Use pandas formatting for console, html, and latex output
- PR #2573 Bump numba version to 0.45.1
- PR #2606 Fix references to notebooks-contrib

## Bug Fixes

- PR #2086 Fixed quantile api behavior mismatch in series & dataframe
- PR #2128 Add offset param to host buffer readers in java API.
- PR #2145 Work around binops validity checks for java
- PR #2146 Work around unary_math validity checks for java
- PR #2151 Fixes bug in cudf::copy_range where null_count was invalid
- PR #2139 matching to pandas describe behavior & fixing nan values issue
- PR #2161 Implicitly convert unsigned to signed integer types in binops
- PR #2154 CSV Reader: Fix bools misdetected as strings dtype
- PR #2178 Fix bug in rolling bindings where a view of an ephemeral column was being taken
- PR #2180 Fix issue with isort reordering `importorskip` below imports depending on them
- PR #2187 fix to honor dtype when numpy arrays are passed to columnops.as_column
- PR #2190 Fix issue in astype conversion of string column to 'str'
- PR #2208 Fix issue with calling `head()` on one row dataframe
- PR #2229 Propagate exceptions from Cython cdef functions
- PR #2234 Fix issue with local build script not properly building
- PR #2223 Fix CUDA invalid configuration errors reported after loading small compressed ORC files
- PR #2162 Setting is_unique and is_monotonic-related attributes
- PR #2244 Fix ORC RLEv2 delta mode decoding with nonzero residual delta width
- PR #2297 Work around `var/std` unsupported only at debug build
- PR #2302 Fixed java serialization corner case
- PR #2355 Handle float16 in binary operations
- PR #2311 Fix copy behaviour for GenericIndex
- PR #2349 Fix issues with String filter in java API
- PR #2323 Fix groupby on categoricals
- PR #2328 Ensure order is preserved in CategoricalAccessor._set_categories
- PR #2202 Fix issue with unary ops mishandling empty input
- PR #2326 Fix for bug in DLPack when reading multiple columns
- PR #2324 Fix cudf Docker build
- PR #2325 Fix ORC RLEv2 patched base mode decoding with nonzero patch width
- PR #2235 Fix get_dummies to be compatible with dask
- PR #2332 Zero initialize gdf_dtype_extra_info
- PR #2355 Handle float16 in binary operations
- PR #2360 Fix missing dtype handling in cudf.Series & columnops.as_column
- PR #2364 Fix quantile api and other trivial issues around it
- PR #2361 Fixed issue with `codes` of CategoricalIndex
- PR #2357 Fixed inconsistent type of index created with from_pandas vs direct construction
- PR #2389 Fixed Rolling __getattr__ and __getitem__ for offset based windows
- PR #2402 Fixed bug in valid mask computation in cudf::copy_if (apply_boolean_mask)
- PR #2401 Fix to a scalar datetime(of type Days) issue
- PR #2386 Correctly allocate output valids in groupby
- PR #2411 Fixed failures on binary op on single element string column
- PR #2422 Fix Pandas logical binary operation incompatibilites
- PR #2447 Fix CodeCov posting build statuses temporarily
- PR #2450 Fix erroneous null handling in `cudf.DataFrame`'s `apply_rows`
- PR #2470 Fix issues with empty strings and string categories (Java)
- PR #2471 Fix String Column Validity.
- PR #2481 Fix java validity buffer serialization
- PR #2485 Updated bytes calculation to use size_t to avoid overflow in column concat
- PR #2461 Fix groupby multiple aggregations same column
- PR #2514 Fix cudf::drop_nulls threshold handling in Cython
- PR #2516 Fix utilities include paths and meta.yaml header paths
- PR #2517 Fix device memory leak in to_dlpack tensor deleter
- PR #2431 Fix local build generated file ownerships
- PR #2511 Added import of orc, refactored exception handlers to not squash fatal exceptions
- PR #2527 Fix index and column input handling in dask_cudf read_parquet
- PR #2466 Fix `dataframe.query` returning null rows erroneously
- PR #2548 Orc reader: fix non-deterministic data decoding at chunk boundaries
- PR #2557 fix cudautils import in string.py
- PR #2521 Fix casting datetimes from/to the same resolution
- PR #2545 Fix MultiIndexes with datetime levels
- PR #2560 Remove duplicate `dlpack` definition in conda recipe
- PR #2567 Fix ColumnVector.fromScalar issues while dealing with null scalars
- PR #2565 Orc reader: fix incorrect data decoding of int64 data types
- PR #2577 Fix search benchmark compilation error by adding necessary header
- PR #2604 Fix a bug in copying.pyx:_normalize_types that upcasted int32 to int64


# cuDF 0.8.0 (27 June 2019)

## New Features

- PR #1524 Add GPU-accelerated JSON Lines parser with limited feature set
- PR #1569 Add support for Json objects to the JSON Lines reader
- PR #1622 Add Series.loc
- PR #1654 Add cudf::apply_boolean_mask: faster replacement for gdf_apply_stencil
- PR #1487 cython gather/scatter
- PR #1310 Implemented the slice/split functionality.
- PR #1630 Add Python layer to the GPU-accelerated JSON reader
- PR #1745 Add rounding of numeric columns via Numba
- PR #1772 JSON reader: add support for BytesIO and StringIO input
- PR #1527 Support GDF_BOOL8 in readers and writers
- PR #1819 Logical operators (AND, OR, NOT) for libcudf and cuDF
- PR #1813 ORC Reader: Add support for stripe selection
- PR #1828 JSON Reader: add suport for bool8 columns
- PR #1833 Add column iterator with/without nulls
- PR #1665 Add the point-in-polygon GIS function
- PR #1863 Series and Dataframe methods for all and any
- PR #1908 cudf::copy_range and cudf::fill for copying/assigning an index or range to a constant
- PR #1921 Add additional formats for typecasting to/from strings
- PR #1807 Add Series.dropna()
- PR #1987 Allow user defined functions in the form of ptx code to be passed to binops
- PR #1948 Add operator functions like `Series.add()` to DataFrame and Series
- PR #1954 Add skip test argument to GPU build script
- PR #2018 Add bindings for new groupby C++ API
- PR #1984 Add rolling window operations Series.rolling() and DataFrame.rolling()
- PR #1542 Python method and bindings for to_csv
- PR #1995 Add Java API
- PR #1998 Add google benchmark to cudf
- PR #1845 Add cudf::drop_duplicates, DataFrame.drop_duplicates
- PR #1652 Added `Series.where()` feature
- PR #2074 Java Aggregates, logical ops, and better RMM support
- PR #2140 Add a `cudf::transform` function
- PR #2068 Concatenation of different typed columns

## Improvements

- PR #1538 Replacing LesserRTTI with inequality_comparator
- PR #1703 C++: Added non-aggregating `insert` to `concurrent_unordered_map` with specializations to store pairs with a single atomicCAS when possible.
- PR #1422 C++: Added a RAII wrapper for CUDA streams
- PR #1701 Added `unique` method for stringColumns
- PR #1713 Add documentation for Dask-XGBoost
- PR #1666 CSV Reader: Improve performance for files with large number of columns
- PR #1725 Enable the ability to use a single column groupby as its own index
- PR #1759 Add an example showing simultaneous rolling averages to `apply_grouped` documentation
- PR #1746 C++: Remove unused code: `windowed_ops.cu`, `sorting.cu`, `hash_ops.cu`
- PR #1748 C++: Add `bool` nullability flag to `device_table` row operators
- PR #1764 Improve Numerical column: `mean_var` and `mean`
- PR #1767 Speed up Python unit tests
- PR #1770 Added build.sh script, updated CI scripts and documentation
- PR #1739 ORC Reader: Add more pytest coverage
- PR #1696 Added null support in `Series.replace()`.
- PR #1390 Added some basic utility functions for `gdf_column`'s
- PR #1791 Added general column comparison code for testing
- PR #1795 Add printing of git submodule info to `print_env.sh`
- PR #1796 Removing old sort based group by code and gdf_filter
- PR #1811 Added funtions for copying/allocating `cudf::table`s
- PR #1838 Improve columnops.column_empty so that it returns typed columns instead of a generic Column
- PR #1890 Add utils.get_dummies- a pandas-like wrapper around one_hot-encoding
- PR #1823 CSV Reader: default the column type to string for empty dataframes
- PR #1827 Create bindings for scalar-vector binops, and update one_hot_encoding to use them
- PR #1817 Operators now support different sized dataframes as long as they don't share different sized columns
- PR #1855 Transition replace_nulls to new C++ API and update corresponding Cython/Python code
- PR #1858 Add `std::initializer_list` constructor to `column_wrapper`
- PR #1846 C++ type-erased gdf_equal_columns test util; fix gdf_equal_columns logic error
- PR #1390 Added some basic utility functions for `gdf_column`s
- PR #1391 Tidy up bit-resolution-operation and bitmask class code
- PR #1882 Add iloc functionality to MultiIndex dataframes
- PR #1884 Rolling windows: general enhancements and better coverage for unit tests
- PR #1886 support GDF_STRING_CATEGORY columns in apply_boolean_mask, drop_nulls and other libcudf functions
- PR #1896 Improve performance of groupby with levels specified in dask-cudf
- PR #1915 Improve iloc performance for non-contiguous row selection
- PR #1859 Convert read_json into a C++ API
- PR #1919 Rename libcudf namespace gdf to namespace cudf
- PR #1850 Support left_on and right_on for DataFrame merge operator
- PR #1930 Specialize constructor for `cudf::bool8` to cast argument to `bool`
- PR #1938 Add default constructor for `column_wrapper`
- PR #1930 Specialize constructor for `cudf::bool8` to cast argument to `bool`
- PR #1952 consolidate libcudf public API headers in include/cudf
- PR #1949 Improved selection with boolmask using libcudf `apply_boolean_mask`
- PR #1956 Add support for nulls in `query()`
- PR #1973 Update `std::tuple` to `std::pair` in top-most libcudf APIs and C++ transition guide
- PR #1981 Convert read_csv into a C++ API
- PR #1868 ORC Reader: Support row index for speed up on small/medium datasets
- PR #1964 Added support for list-like types in Series.str.cat
- PR #2005 Use HTML5 details tag in bug report issue template
- PR #2003 Removed few redundant unit-tests from test_string.py::test_string_cat
- PR #1944 Groupby design improvements
- PR #2017 Convert `read_orc()` into a C++ API
- PR #2011 Convert `read_parquet()` into a C++ API
- PR #1756 Add documentation "10 Minutes to cuDF and dask_cuDF"
- PR #2034 Adding support for string columns concatenation using "add" binary operator
- PR #2042 Replace old "10 Minutes" guide with new guide for docs build process
- PR #2036 Make library of common test utils to speed up tests compilation
- PR #2022 Facilitating get_dummies to be a high level api too
- PR #2050 Namespace IO readers and add back free-form `read_xxx` functions
- PR #2104 Add a functional ``sort=`` keyword argument to groupby
- PR #2108 Add `find_and_replace` for StringColumn for replacing single values
- PR #1803 cuDF/CuPy interoperability documentation

## Bug Fixes

- PR #1465 Fix for test_orc.py and test_sparse_df.py test failures
- PR #1583 Fix underlying issue in `as_index()` that was causing `Series.quantile()` to fail
- PR #1680 Add errors= keyword to drop() to fix cudf-dask bug
- PR #1651 Fix `query` function on empty dataframe
- PR #1616 Fix CategoricalColumn to access categories by index instead of iteration
- PR #1660 Fix bug in `loc` when indexing with a column name (a string)
- PR #1683 ORC reader: fix timestamp conversion to UTC
- PR #1613 Improve CategoricalColumn.fillna(-1) performance
- PR #1642 Fix failure of CSV_TEST gdf_csv_test.SkiprowsNrows on multiuser systems
- PR #1709 Fix handling of `datetime64[ms]` in `dataframe.select_dtypes`
- PR #1704 CSV Reader: Add support for the plus sign in number fields
- PR #1687 CSV reader: return an empty dataframe for zero size input
- PR #1757 Concatenating columns with null columns
- PR #1755 Add col_level keyword argument to melt
- PR #1758 Fix df.set_index() when setting index from an empty column
- PR #1749 ORC reader: fix long strings of NULL values resulting in incorrect data
- PR #1742 Parquet Reader: Fix index column name to match PANDAS compat
- PR #1782 Update libcudf doc version
- PR #1783 Update conda dependencies
- PR #1786 Maintain the original series name in series.unique output
- PR #1760 CSV Reader: fix segfault when dtype list only includes columns from usecols list
- PR #1831 build.sh: Assuming python is in PATH instead of using PYTHON env var
- PR #1839 Raise an error instead of segfaulting when transposing a DataFrame with StringColumns
- PR #1840 Retain index correctly during merge left_on right_on
- PR #1825 cuDF: Multiaggregation Groupby Failures
- PR #1789 CSV Reader: Fix missing support for specifying `int8` and `int16` dtypes
- PR #1857 Cython Bindings: Handle `bool` columns while calling `column_view_from_NDArrays`
- PR #1849 Allow DataFrame support methods to pass arguments to the methods
- PR #1847 Fixed #1375 by moving the nvstring check into the wrapper function
- PR #1864 Fixing cudf reduction for POWER platform
- PR #1869 Parquet reader: fix Dask timestamps not matching with Pandas (convert to milliseconds)
- PR #1876 add dtype=bool for `any`, `all` to treat integer column correctly
- PR #1875 CSV reader: take NaN values into account in dtype detection
- PR #1873 Add column dtype checking for the all/any methods
- PR #1902 Bug with string iteration in _apply_basic_agg
- PR #1887 Fix for initialization issue in pq_read_arg,orc_read_arg
- PR #1867 JSON reader: add support for null/empty fields, including the 'null' literal
- PR #1891 Fix bug #1750 in string column comparison
- PR #1909 Support of `to_pandas()` of boolean series with null values
- PR #1923 Use prefix removal when two aggs are called on a SeriesGroupBy
- PR #1914 Zero initialize gdf_column local variables
- PR #1959 Add support for comparing boolean Series to scalar
- PR #1966 Ignore index fix in series append
- PR #1967 Compute index __sizeof__ only once for DataFrame __sizeof__
- PR #1977 Support CUDA installation in default system directories
- PR #1982 Fixes incorrect index name after join operation
- PR #1985 Implement `GDF_PYMOD`, a special modulo that follows python's sign rules
- PR #1991 Parquet reader: fix decoding of NULLs
- PR #1990 Fixes a rendering bug in the `apply_grouped` documentation
- PR #1978 Fix for values being filled in an empty dataframe
- PR #2001 Correctly create MultiColumn from Pandas MultiColumn
- PR #2006 Handle empty dataframe groupby construction for dask
- PR #1965 Parquet Reader: Fix duplicate index column when it's already in `use_cols`
- PR #2033 Add pip to conda environment files to fix warning
- PR #2028 CSV Reader: Fix reading of uncompressed files without a recognized file extension
- PR #2073 Fix an issue when gathering columns with NVCategory and nulls
- PR #2053 cudf::apply_boolean_mask return empty column for empty boolean mask
- PR #2066 exclude `IteratorTest.mean_var_output` test from debug build
- PR #2069 Fix JNI code to use read_csv and read_parquet APIs
- PR #2071 Fix bug with unfound transitive dependencies for GTests in Ubuntu 18.04
- PR #2089 Configure Sphinx to render params correctly
- PR #2091 Fix another bug with unfound transitive dependencies for `cudftestutils` in Ubuntu 18.04
- PR #2115 Just apply `--disable-new-dtags` instead of trying to define all the transitive dependencies
- PR #2106 Fix errors in JitCache tests caused by sharing of device memory between processes
- PR #2120 Fix errors in JitCache tests caused by running multiple threads on the same data
- PR #2102 Fix memory leak in groupby
- PR #2113 fixed typo in to_csv code example


# cudf 0.7.2 (16 May 2019)

## New Features

- PR #1735 Added overload for atomicAdd on int64. Streamlined implementation of custom atomic overloads.
- PR #1741 Add MultiIndex concatenation

## Bug Fixes

- PR #1718 Fix issue with SeriesGroupBy MultiIndex in dask-cudf
- PR #1734 Python: fix performance regression for groupby count() aggregations
- PR #1768 Cython: fix handling read only schema buffers in gpuarrow reader


# cudf 0.7.1 (11 May 2019)

## New Features

- PR #1702 Lazy load MultiIndex to return groupby performance to near optimal.

## Bug Fixes

- PR #1708 Fix handling of `datetime64[ms]` in `dataframe.select_dtypes`


# cuDF 0.7.0 (10 May 2019)

## New Features

- PR #982 Implement gdf_group_by_without_aggregations and gdf_unique_indices functions
- PR #1142 Add `GDF_BOOL` column type
- PR #1194 Implement overloads for CUDA atomic operations
- PR #1292 Implemented Bitwise binary ops AND, OR, XOR (&, |, ^)
- PR #1235 Add GPU-accelerated Parquet Reader
- PR #1335 Added local_dict arg in `DataFrame.query()`.
- PR #1282 Add Series and DataFrame.describe()
- PR #1356 Rolling windows
- PR #1381 Add DataFrame._get_numeric_data
- PR #1388 Add CODEOWNERS file to auto-request reviews based on where changes are made
- PR #1396 Add DataFrame.drop method
- PR #1413 Add DataFrame.melt method
- PR #1412 Add DataFrame.pop()
- PR #1419 Initial CSV writer function
- PR #1441 Add Series level cumulative ops (cumsum, cummin, cummax, cumprod)
- PR #1420 Add script to build and test on a local gpuCI image
- PR #1440 Add DatetimeColumn.min(), DatetimeColumn.max()
- PR #1455 Add Series.Shift via Numba kernel
- PR #1441 Add Series level cumulative ops (cumsum, cummin, cummax, cumprod)
- PR #1461 Add Python coverage test to gpu build
- PR #1445 Parquet Reader: Add selective reading of rows and row group
- PR #1532 Parquet Reader: Add support for INT96 timestamps
- PR #1516 Add Series and DataFrame.ndim
- PR #1556 Add libcudf C++ transition guide
- PR #1466 Add GPU-accelerated ORC Reader
- PR #1565 Add build script for nightly doc builds
- PR #1508 Add Series isna, isnull, and notna
- PR #1456 Add Series.diff() via Numba kernel
- PR #1588 Add Index `astype` typecasting
- PR #1301 MultiIndex support
- PR #1599 Level keyword supported in groupby
- PR #929 Add support operations to dataframe
- PR #1609 Groupby accept list of Series
- PR #1658 Support `group_keys=True` keyword in groupby method

## Improvements

- PR #1531 Refactor closures as private functions in gpuarrow
- PR #1404 Parquet reader page data decoding speedup
- PR #1076 Use `type_dispatcher` in join, quantiles, filter, segmented sort, radix sort and hash_groupby
- PR #1202 Simplify README.md
- PR #1149 CSV Reader: Change convertStrToValue() functions to `__device__` only
- PR #1238 Improve performance of the CUDA trie used in the CSV reader
- PR #1245 Use file cache for JIT kernels
- PR #1278 Update CONTRIBUTING for new conda environment yml naming conventions
- PR #1163 Refactored UnaryOps. Reduced API to two functions: `gdf_unary_math` and `gdf_cast`. Added `abs`, `-`, and `~` ops. Changed bindings to Cython
- PR #1284 Update docs version
- PR #1287 add exclude argument to cudf.select_dtype function
- PR #1286 Refactor some of the CSV Reader kernels into generic utility functions
- PR #1291 fillna in `Series.to_gpu_array()` and `Series.to_array()` can accept the scalar too now.
- PR #1005 generic `reduction` and `scan` support
- PR #1349 Replace modernGPU sort join with thrust.
- PR #1363 Add a dataframe.mean(...) that raises NotImplementedError to satisfy `dask.dataframe.utils.is_dataframe_like`
- PR #1319 CSV Reader: Use column wrapper for gdf_column output alloc/dealloc
- PR #1376 Change series quantile default to linear
- PR #1399 Replace CFFI bindings for NVTX functions with Cython bindings
- PR #1389 Refactored `set_null_count()`
- PR #1386 Added macros `GDF_TRY()`, `CUDF_TRY()` and `ASSERT_CUDF_SUCCEEDED()`
- PR #1435 Rework CMake and conda recipes to depend on installed libraries
- PR #1391 Tidy up bit-resolution-operation and bitmask class code
- PR #1439 Add cmake variable to enable compiling CUDA code with -lineinfo
- PR #1462 Add ability to read parquet files from arrow::io::RandomAccessFile
- PR #1453 Convert CSV Reader CFFI to Cython
- PR #1479 Convert Parquet Reader CFFI to Cython
- PR #1397 Add a utility function for producing an overflow-safe kernel launch grid configuration
- PR #1382 Add GPU parsing of nested brackets to cuIO parsing utilities
- PR #1481 Add cudf::table constructor to allocate a set of `gdf_column`s
- PR #1484 Convert GroupBy CFFI to Cython
- PR #1463 Allow and default melt keyword argument var_name to be None
- PR #1486 Parquet Reader: Use device_buffer rather than device_ptr
- PR #1525 Add cudatoolkit conda dependency
- PR #1520 Renamed `src/dataframe` to `src/table` and moved `table.hpp`. Made `types.hpp` to be type declarations only.
- PR #1492 Convert transpose CFFI to Cython
- PR #1495 Convert binary and unary ops CFFI to Cython
- PR #1503 Convert sorting and hashing ops CFFI to Cython
- PR #1522 Use latest release version in update-version CI script
- PR #1533 Remove stale join CFFI, fix memory leaks in join Cython
- PR #1521 Added `row_bitmask` to compute bitmask for rows of a table. Merged `valids_ops.cu` and `bitmask_ops.cu`
- PR #1553 Overload `hash_row` to avoid using intial hash values. Updated `gdf_hash` to select between overloads
- PR #1585 Updated `cudf::table` to maintain own copy of wrapped `gdf_column*`s
- PR #1559 Add `except +` to all Cython function definitions to catch C++ exceptions properly
- PR #1617 `has_nulls` and `column_dtypes` for `cudf::table`
- PR #1590 Remove CFFI from the build / install process entirely
- PR #1536 Convert gpuarrow CFFI to Cython
- PR #1655 Add `Column._pointer` as a way to access underlying `gdf_column*` of a `Column`
- PR #1655 Update readme conda install instructions for cudf version 0.6 and 0.7


## Bug Fixes

- PR #1233 Fix dtypes issue while adding the column to `str` dataframe.
- PR #1254 CSV Reader: fix data type detection for floating-point numbers in scientific notation
- PR #1289 Fix looping over each value instead of each category in concatenation
- PR #1293 Fix Inaccurate error message in join.pyx
- PR #1308 Add atomicCAS overload for `int8_t`, `int16_t`
- PR #1317 Fix catch polymorphic exception by reference in ipc.cu
- PR #1325 Fix dtype of null bitmasks to int8
- PR #1326 Update build documentation to use -DCMAKE_CXX11_ABI=ON
- PR #1334 Add "na_position" argument to CategoricalColumn sort_by_values
- PR #1321 Fix out of bounds warning when checking Bzip2 header
- PR #1359 Add atomicAnd/Or/Xor for integers
- PR #1354 Fix `fillna()` behaviour when replacing values with different dtypes
- PR #1347 Fixed core dump issue while passing dict_dtypes without column names in `cudf.read_csv()`
- PR #1379 Fixed build failure caused due to error: 'col_dtype' may be used uninitialized
- PR #1392 Update cudf Dockerfile and package_versions.sh
- PR #1385 Added INT8 type to `_schema_to_dtype` for use in GpuArrowReader
- PR #1393 Fixed a bug in `gdf_count_nonzero_mask()` for the case of 0 bits to count
- PR #1395 Update CONTRIBUTING to use the environment variable CUDF_HOME
- PR #1416 Fix bug at gdf_quantile_exact and gdf_quantile_appox
- PR #1421 Fix remove creation of series multiple times during `add_column()`
- PR #1405 CSV Reader: Fix memory leaks on read_csv() failure
- PR #1328 Fix CategoricalColumn to_arrow() null mask
- PR #1433 Fix NVStrings/categories includes
- PR #1432 Update NVStrings to 0.7.* to coincide with 0.7 development
- PR #1483 Modify CSV reader to avoid cropping blank quoted characters in non-string fields
- PR #1446 Merge 1275 hotfix from master into branch-0.7
- PR #1447 Fix legacy groupby apply docstring
- PR #1451 Fix hash join estimated result size is not correct
- PR #1454 Fix local build script improperly change directory permissions
- PR #1490 Require Dask 1.1.0+ for `is_dataframe_like` test or skip otherwise.
- PR #1491 Use more specific directories & groups in CODEOWNERS
- PR #1497 Fix Thrust issue on CentOS caused by missing default constructor of host_vector elements
- PR #1498 Add missing include guard to device_atomics.cuh and separated DEVICE_ATOMICS_TEST
- PR #1506 Fix csv-write call to updated NVStrings method
- PR #1510 Added nvstrings `fillna()` function
- PR #1507 Parquet Reader: Default string data to GDF_STRING
- PR #1535 Fix doc issue to ensure correct labelling of cudf.series
- PR #1537 Fix `undefined reference` link error in HashPartitionTest
- PR #1548 Fix ci/local/build.sh README from using an incorrect image example
- PR #1551 CSV Reader: Fix integer column name indexing
- PR #1586 Fix broken `scalar_wrapper::operator==`
- PR #1591 ORC/Parquet Reader: Fix missing import for FileNotFoundError exception
- PR #1573 Parquet Reader: Fix crash due to clash with ORC reader datasource
- PR #1607 Revert change of `column.to_dense_buffer` always return by copy for performance concerns
- PR #1618 ORC reader: fix assert & data output when nrows/skiprows isn't aligned to stripe boundaries
- PR #1631 Fix failure of TYPES_TEST on some gcc-7 based systems.
- PR #1641 CSV Reader: Fix skip_blank_lines behavior with Windows line terminators (\r\n)
- PR #1648 ORC reader: fix non-deterministic output when skiprows is non-zero
- PR #1676 Fix groupby `as_index` behaviour with `MultiIndex`
- PR #1659 Fix bug caused by empty groupbys and multiindex slicing throwing exceptions
- PR #1656 Correct Groupby failure in dask when un-aggregable columns are left in dataframe.
- PR #1689 Fix groupby performance regression
- PR #1694 Add Cython as a runtime dependency since it's required in `setup.py`


# cuDF 0.6.1 (25 Mar 2019)

## Bug Fixes

- PR #1275 Fix CentOS exception in DataFrame.hash_partition from using value "returned" by a void function


# cuDF 0.6.0 (22 Mar 2019)

## New Features

- PR #760 Raise `FileNotFoundError` instead of `GDF_FILE_ERROR` in `read_csv` if the file does not exist
- PR #539 Add Python bindings for replace function
- PR #823 Add Doxygen configuration to enable building HTML documentation for libcudf C/C++ API
- PR #807 CSV Reader: Add byte_range parameter to specify the range in the input file to be read
- PR #857 Add Tail method for Series/DataFrame and update Head method to use iloc
- PR #858 Add series feature hashing support
- PR #871 CSV Reader: Add support for NA values, including user specified strings
- PR #893 Adds PyArrow based parquet readers / writers to Python, fix category dtype handling, fix arrow ingest buffer size issues
- PR #867 CSV Reader: Add support for ignoring blank lines and comment lines
- PR #887 Add Series digitize method
- PR #895 Add Series groupby
- PR #898 Add DataFrame.groupby(level=0) support
- PR #920 Add feather, JSON, HDF5 readers / writers from PyArrow / Pandas
- PR #888 CSV Reader: Add prefix parameter for column names, used when parsing without a header
- PR #913 Add DLPack support: convert between cuDF DataFrame and DLTensor
- PR #939 Add ORC reader from PyArrow
- PR #918 Add Series.groupby(level=0) support
- PR #906 Add binary and comparison ops to DataFrame
- PR #958 Support unary and binary ops on indexes
- PR #964 Add `rename` method to `DataFrame`, `Series`, and `Index`
- PR #985 Add `Series.to_frame` method
- PR #985 Add `drop=` keyword to reset_index method
- PR #994 Remove references to pygdf
- PR #990 Add external series groupby support
- PR #988 Add top-level merge function to cuDF
- PR #992 Add comparison binaryops to DateTime columns
- PR #996 Replace relative path imports with absolute paths in tests
- PR #995 CSV Reader: Add index_col parameter to specify the column name or index to be used as row labels
- PR #1004 Add `from_gpu_matrix` method to DataFrame
- PR #997 Add property index setter
- PR #1007 Replace relative path imports with absolute paths in cudf
- PR #1013 select columns with df.columns
- PR #1016 Rename Series.unique_count() to nunique() to match pandas API
- PR #947 Prefixsum to handle nulls and float types
- PR #1029 Remove rest of relative path imports
- PR #1021 Add filtered selection with assignment for Dataframes
- PR #872 Adding NVCategory support to cudf apis
- PR #1052 Add left/right_index and left/right_on keywords to merge
- PR #1091 Add `indicator=` and `suffixes=` keywords to merge
- PR #1107 Add unsupported keywords to Series.fillna
- PR #1032 Add string support to cuDF python
- PR #1136 Removed `gdf_concat`
- PR #1153 Added function for getting the padded allocation size for valid bitmask
- PR #1148 Add cudf.sqrt for dataframes and Series
- PR #1159 Add Python bindings for libcudf dlpack functions
- PR #1155 Add __array_ufunc__ for DataFrame and Series for sqrt
- PR #1168 to_frame for series accepts a name argument


## Improvements

- PR #1218 Add dask-cudf page to API docs
- PR #892 Add support for heterogeneous types in binary ops with JIT
- PR #730 Improve performance of `gdf_table` constructor
- PR #561 Add Doxygen style comments to Join CUDA functions
- PR #813 unified libcudf API functions by replacing gpu_ with gdf_
- PR #822 Add support for `__cuda_array_interface__` for ingest
- PR #756 Consolidate common helper functions from unordered map and multimap
- PR #753 Improve performance of groupby sum and average, especially for cases with few groups.
- PR #836 Add ingest support for arrow chunked arrays in Column, Series, DataFrame creation
- PR #763 Format doxygen comments for csv_read_arg struct
- PR #532 CSV Reader: Use type dispatcher instead of switch block
- PR #694 Unit test utilities improvements
- PR #878 Add better indexing to Groupby
- PR #554 Add `empty` method and `is_monotonic` attribute to `Index`
- PR #1040 Fixed up Doxygen comment tags
- PR #909 CSV Reader: Avoid host->device->host copy for header row data
- PR #916 Improved unit testing and error checking for `gdf_column_concat`
- PR #941 Replace `numpy` call in `Series.hash_encode` with `numba`
- PR #942 Added increment/decrement operators for wrapper types
- PR #943 Updated `count_nonzero_mask` to return `num_rows` when the mask is null
- PR #952 Added trait to map C++ type to `gdf_dtype`
- PR #966 Updated RMM submodule.
- PR #998 Add IO reader/writer modules to API docs, fix for missing cudf.Series docs
- PR #1017 concatenate along columns for Series and DataFrames
- PR #1002 Support indexing a dataframe with another boolean dataframe
- PR #1018 Better concatenation for Series and Dataframes
- PR #1036 Use Numpydoc style docstrings
- PR #1047 Adding gdf_dtype_extra_info to gdf_column_view_augmented
- PR #1054 Added default ctor to SerialTrieNode to overcome Thrust issue in CentOS7 + CUDA10
- PR #1024 CSV Reader: Add support for hexadecimal integers in integral-type columns
- PR #1033 Update `fillna()` to use libcudf function `gdf_replace_nulls`
- PR #1066 Added inplace assignment for columns and select_dtypes for dataframes
- PR #1026 CSV Reader: Change the meaning and type of the quoting parameter to match Pandas
- PR #1100 Adds `CUDF_EXPECTS` error-checking macro
- PR #1092 Fix select_dtype docstring
- PR #1111 Added cudf::table
- PR #1108 Sorting for datetime columns
- PR #1120 Return a `Series` (not a `Column`) from `Series.cat.set_categories()`
- PR #1128 CSV Reader: The last data row does not need to be line terminated
- PR #1183 Bump Arrow version to 0.12.1
- PR #1208 Default to CXX11_ABI=ON
- PR #1252 Fix NVStrings dependencies for cuda 9.2 and 10.0
- PR #2037 Optimize the existing `gather` and `scatter` routines in `libcudf`

## Bug Fixes

- PR #821 Fix flake8 issues revealed by flake8 update
- PR #808 Resolved renamed `d_columns_valids` variable name
- PR #820 CSV Reader: fix the issue where reader adds additional rows when file uses \r\n as a line terminator
- PR #780 CSV Reader: Fix scientific notation parsing and null values for empty quotes
- PR #815 CSV Reader: Fix data parsing when tabs are present in the input CSV file
- PR #850 Fix bug where left joins where the left df has 0 rows causes a crash
- PR #861 Fix memory leak by preserving the boolean mask index
- PR #875 Handle unnamed indexes in to/from arrow functions
- PR #877 Fix ingest of 1 row arrow tables in from arrow function
- PR #876 Added missing `<type_traits>` include
- PR #889 Deleted test_rmm.py which has now moved to RMM repo
- PR #866 Merge v0.5.1 numpy ABI hotfix into 0.6
- PR #917 value_counts return int type on empty columns
- PR #611 Renamed `gdf_reduce_optimal_output_size()` -> `gdf_reduction_get_intermediate_output_size()`
- PR #923 fix index for negative slicing for cudf dataframe and series
- PR #927 CSV Reader: Fix category GDF_CATEGORY hashes not being computed properly
- PR #921 CSV Reader: Fix parsing errors with delim_whitespace, quotations in the header row, unnamed columns
- PR #933 Fix handling objects of all nulls in series creation
- PR #940 CSV Reader: Fix an issue where the last data row is missing when using byte_range
- PR #945 CSV Reader: Fix incorrect datetime64 when milliseconds or space separator are used
- PR #959 Groupby: Problem with column name lookup
- PR #950 Converting dataframe/recarry with non-contiguous arrays
- PR #963 CSV Reader: Fix another issue with missing data rows when using byte_range
- PR #999 Fix 0 sized kernel launches and empty sort_index exception
- PR #993 Fix dtype in selecting 0 rows from objects
- PR #1009 Fix performance regression in `to_pandas` method on DataFrame
- PR #1008 Remove custom dask communication approach
- PR #1001 CSV Reader: Fix a memory access error when reading a large (>2GB) file with date columns
- PR #1019 Binary Ops: Fix error when one input column has null mask but other doesn't
- PR #1014 CSV Reader: Fix false positives in bool value detection
- PR #1034 CSV Reader: Fix parsing floating point precision and leading zero exponents
- PR #1044 CSV Reader: Fix a segfault when byte range aligns with a page
- PR #1058 Added support for `DataFrame.loc[scalar]`
- PR #1060 Fix column creation with all valid nan values
- PR #1073 CSV Reader: Fix an issue where a column name includes the return character
- PR #1090 Updating Doxygen Comments
- PR #1080 Fix dtypes returned from loc / iloc because of lists
- PR #1102 CSV Reader: Minor fixes and memory usage improvements
- PR #1174: Fix release script typo
- PR #1137 Add prebuild script for CI
- PR #1118 Enhanced the `DataFrame.from_records()` feature
- PR #1129 Fix join performance with index parameter from using numpy array
- PR #1145 Issue with .agg call on multi-column dataframes
- PR #908 Some testing code cleanup
- PR #1167 Fix issue with null_count not being set after inplace fillna()
- PR #1184 Fix iloc performance regression
- PR #1185 Support left_on/right_on and also on=str in merge
- PR #1200 Fix allocating bitmasks with numba instead of rmm in allocate_mask function
- PR #1213 Fix bug with csv reader requesting subset of columns using wrong datatype
- PR #1223 gpuCI: Fix label on rapidsai channel on gpu build scripts
- PR #1242 Add explicit Thrust exec policy to fix NVCATEGORY_TEST segfault on some platforms
- PR #1246 Fix categorical tests that failed due to bad implicit type conversion
- PR #1255 Fix overwriting conda package main label uploads
- PR #1259 Add dlpack includes to pip build


# cuDF 0.5.1 (05 Feb 2019)

## Bug Fixes

- PR #842 Avoid using numpy via cimport to prevent ABI issues in Cython compilation


# cuDF 0.5.0 (28 Jan 2019)

## New Features

- PR #722 Add bzip2 decompression support to `read_csv()`
- PR #693 add ZLIB-based GZIP/ZIP support to `read_csv_strings()`
- PR #411 added null support to gdf_order_by (new API) and cudf_table::sort
- PR #525 Added GitHub Issue templates for bugs, documentation, new features, and questions
- PR #501 CSV Reader: Add support for user-specified decimal point and thousands separator to read_csv_strings()
- PR #455 CSV Reader: Add support for user-specified decimal point and thousands separator to read_csv()
- PR #439 add `DataFrame.drop` method similar to pandas
- PR #356 add `DataFrame.transpose` method and `DataFrame.T` property similar to pandas
- PR #505 CSV Reader: Add support for user-specified boolean values
- PR #350 Implemented Series replace function
- PR #490 Added print_env.sh script to gather relevant environment details when reporting cuDF issues
- PR #474 add ZLIB-based GZIP/ZIP support to `read_csv()`
- PR #547 Added melt similar to `pandas.melt()`
- PR #491 Add CI test script to check for updates to CHANGELOG.md in PRs
- PR #550 Add CI test script to check for style issues in PRs
- PR #558 Add CI scripts for cpu-based conda and gpu-based test builds
- PR #524 Add Boolean Indexing
- PR #564 Update python `sort_values` method to use updated libcudf `gdf_order_by` API
- PR #509 CSV Reader: Input CSV file can now be passed in as a text or a binary buffer
- PR #607 Add `__iter__` and iteritems to DataFrame class
- PR #643 added a new api gdf_replace_nulls that allows a user to replace nulls in a column

## Improvements

- PR #426 Removed sort-based groupby and refactored existing groupby APIs. Also improves C++/CUDA compile time.
- PR #461 Add `CUDF_HOME` variable in README.md to replace relative pathing.
- PR #472 RMM: Created centralized rmm::device_vector alias and rmm::exec_policy
- PR #500 Improved the concurrent hash map class to support partitioned (multi-pass) hash table building.
- PR #454 Improve CSV reader docs and examples
- PR #465 Added templated C++ API for RMM to avoid explicit cast to `void**`
- PR #513 `.gitignore` tweaks
- PR #521 Add `assert_eq` function for testing
- PR #502 Simplify Dockerfile for local dev, eliminate old conda/pip envs
- PR #549 Adds `-rdynamic` compiler flag to nvcc for Debug builds
- PR #472 RMM: Created centralized rmm::device_vector alias and rmm::exec_policy
- PR #577 Added external C++ API for scatter/gather functions
- PR #500 Improved the concurrent hash map class to support partitioned (multi-pass) hash table building
- PR #583 Updated `gdf_size_type` to `int`
- PR #500 Improved the concurrent hash map class to support partitioned (multi-pass) hash table building
- PR #617 Added .dockerignore file. Prevents adding stale cmake cache files to the docker container
- PR #658 Reduced `JOIN_TEST` time by isolating overflow test of hash table size computation
- PR #664 Added Debuging instructions to README
- PR #651 Remove noqa marks in `__init__.py` files
- PR #671 CSV Reader: uncompressed buffer input can be parsed without explicitly specifying compression as None
- PR #684 Make RMM a submodule
- PR #718 Ensure sum, product, min, max methods pandas compatibility on empty datasets
- PR #720 Refactored Index classes to make them more Pandas-like, added CategoricalIndex
- PR #749 Improve to_arrow and from_arrow Pandas compatibility
- PR #766 Remove TravisCI references, remove unused variables from CMake, fix ARROW_VERSION in Cmake
- PR #773 Add build-args back to Dockerfile and handle dependencies based on environment yml file
- PR #781 Move thirdparty submodules to root and symlink in /cpp
- PR #843 Fix broken cudf/python API examples, add new methods to the API index

## Bug Fixes

- PR #569 CSV Reader: Fix days being off-by-one when parsing some dates
- PR #531 CSV Reader: Fix incorrect parsing of quoted numbers
- PR #465 Added templated C++ API for RMM to avoid explicit cast to `void**`
- PR #473 Added missing <random> include
- PR #478 CSV Reader: Add api support for auto column detection, header, mangle_dupe_cols, usecols
- PR #495 Updated README to correct where cffi pytest should be executed
- PR #501 Fix the intermittent segfault caused by the `thousands` and `compression` parameters in the csv reader
- PR #502 Simplify Dockerfile for local dev, eliminate old conda/pip envs
- PR #512 fix bug for `on` parameter in `DataFrame.merge` to allow for None or single column name
- PR #511 Updated python/cudf/bindings/join.pyx to fix cudf merge printing out dtypes
- PR #513 `.gitignore` tweaks
- PR #521 Add `assert_eq` function for testing
- PR #537 Fix CMAKE_CUDA_STANDARD_REQURIED typo in CMakeLists.txt
- PR #447 Fix silent failure in initializing DataFrame from generator
- PR #545 Temporarily disable csv reader thousands test to prevent segfault (test re-enabled in PR #501)
- PR #559 Fix Assertion error while using `applymap` to change the output dtype
- PR #575 Update `print_env.sh` script to better handle missing commands
- PR #612 Prevent an exception from occuring with true division on integer series.
- PR #630 Fix deprecation warning for `pd.core.common.is_categorical_dtype`
- PR #622 Fix Series.append() behaviour when appending values with different numeric dtype
- PR #603 Fix error while creating an empty column using None.
- PR #673 Fix array of strings not being caught in from_pandas
- PR #644 Fix return type and column support of dataframe.quantile()
- PR #634 Fix create `DataFrame.from_pandas()` with numeric column names
- PR #654 Add resolution check for GDF_TIMESTAMP in Join
- PR #648 Enforce one-to-one copy required when using `numba>=0.42.0`
- PR #645 Fix cmake build type handling not setting debug options when CMAKE_BUILD_TYPE=="Debug"
- PR #669 Fix GIL deadlock when launching multiple python threads that make Cython calls
- PR #665 Reworked the hash map to add a way to report the destination partition for a key
- PR #670 CMAKE: Fix env include path taking precedence over libcudf source headers
- PR #674 Check for gdf supported column types
- PR #677 Fix 'gdf_csv_test_Dates' gtest failure due to missing nrows parameter
- PR #604 Fix the parsing errors while reading a csv file using `sep` instead of `delimiter`.
- PR #686 Fix converting nulls to NaT values when converting Series to Pandas/Numpy
- PR #689 CSV Reader: Fix behavior with skiprows+header to match pandas implementation
- PR #691 Fixes Join on empty input DFs
- PR #706 CSV Reader: Fix broken dtype inference when whitespace is in data
- PR #717 CSV reader: fix behavior when parsing a csv file with no data rows
- PR #724 CSV Reader: fix build issue due to parameter type mismatch in a std::max call
- PR #734 Prevents reading undefined memory in gpu_expand_mask_bits numba kernel
- PR #747 CSV Reader: fix an issue where CUDA allocations fail with some large input files
- PR #750 Fix race condition for handling NVStrings in CMake
- PR #719 Fix merge column ordering
- PR #770 Fix issue where RMM submodule pointed to wrong branch and pin other to correct branches
- PR #778 Fix hard coded ABI off setting
- PR #784 Update RMM submodule commit-ish and pip paths
- PR #794 Update `rmm::exec_policy` usage to fix segmentation faults when used as temprory allocator.
- PR #800 Point git submodules to branches of forks instead of exact commits


# cuDF 0.4.0 (05 Dec 2018)

## New Features

- PR #398 add pandas-compatible `DataFrame.shape()` and `Series.shape()`
- PR #394 New documentation feature "10 Minutes to cuDF"
- PR #361 CSV Reader: Add support for strings with delimiters

## Improvements

 - PR #436 Improvements for type_dispatcher and wrapper structs
 - PR #429 Add CHANGELOG.md (this file)
 - PR #266 use faster CUDA-accelerated DataFrame column/Series concatenation.
 - PR #379 new C++ `type_dispatcher` reduces code complexity in supporting many data types.
 - PR #349 Improve performance for creating columns from memoryview objects
 - PR #445 Update reductions to use type_dispatcher. Adds integer types support to sum_of_squares.
 - PR #448 Improve installation instructions in README.md
 - PR #456 Change default CMake build to Release, and added option for disabling compilation of tests

## Bug Fixes

 - PR #444 Fix csv_test CUDA too many resources requested fail.
 - PR #396 added missing output buffer in validity tests for groupbys.
 - PR #408 Dockerfile updates for source reorganization
 - PR #437 Add cffi to Dockerfile conda env, fixes "cannot import name 'librmm'"
 - PR #417 Fix `map_test` failure with CUDA 10
 - PR #414 Fix CMake installation include file paths
 - PR #418 Properly cast string dtypes to programmatic dtypes when instantiating columns
 - PR #427 Fix and tests for Concatenation illegal memory access with nulls


# cuDF 0.3.0 (23 Nov 2018)

## New Features

 - PR #336 CSV Reader string support

## Improvements

 - PR #354 source code refactored for better organization. CMake build system overhaul. Beginning of transition to Cython bindings.
 - PR #290 Add support for typecasting to/from datetime dtype
 - PR #323 Add handling pyarrow boolean arrays in input/out, add tests
 - PR #325 GDF_VALIDITY_UNSUPPORTED now returned for algorithms that don't support non-empty valid bitmasks
 - PR #381 Faster InputTooLarge Join test completes in ms rather than minutes.
 - PR #373 .gitignore improvements
 - PR #367 Doc cleanup & examples for DataFrame methods
 - PR #333 Add Rapids Memory Manager documentation
 - PR #321 Rapids Memory Manager adds file/line location logging and convenience macros
 - PR #334 Implement DataFrame `__copy__` and `__deepcopy__`
 - PR #271 Add NVTX ranges to pygdf
 - PR #311 Document system requirements for conda install

## Bug Fixes

 - PR #337 Retain index on `scale()` function
 - PR #344 Fix test failure due to PyArrow 0.11 Boolean handling
 - PR #364 Remove noexcept from managed_allocator;  CMakeLists fix for NVstrings
 - PR #357 Fix bug that made all series be considered booleans for indexing
 - PR #351 replace conda env configuration for developers
 - PRs #346 #360 Fix CSV reading of negative numbers
 - PR #342 Fix CMake to use conda-installed nvstrings
 - PR #341 Preserve categorical dtype after groupby aggregations
 - PR #315 ReadTheDocs build update to fix missing libcuda.so
 - PR #320 FIX out-of-bounds access error in reductions.cu
 - PR #319 Fix out-of-bounds memory access in libcudf count_valid_bits
 - PR #303 Fix printing empty dataframe


# cuDF 0.2.0 and cuDF 0.1.0

These were initial releases of cuDF based on previously separate pyGDF and libGDF libraries.<|MERGE_RESOLUTION|>--- conflicted
+++ resolved
@@ -26,11 +26,8 @@
 - PR #4063 Define and implement string capitalize and title API
 - PR #4217 Add libcudf++ quantiles Cython implementation
 - PR #4216 Add cudf.Scalar Python type
-<<<<<<< HEAD
 - PR #3782 Add `fixed_point` class to support DecimalType
-=======
 - PR #4272 Add stable sorted order
->>>>>>> eb3e3e6a
 - PR #4129 Add libcudf++ interleave_columns and tile Cython implementation
 - PR #4262 Port unaryops.pyx to use libcudf++ APIs
 - PR #4276 Port avro.pyx to libcudf++

--- conflicted
+++ resolved
@@ -1,11 +1,10 @@
 # Copyright (c) 2020, NVIDIA CORPORATION.
+
 from libcpp.memory cimport unique_ptr
-<<<<<<< HEAD
-=======
 
 from cudf._libxx.cpp.scalar.scalar cimport scalar
 
->>>>>>> fcebcda8
+
 cdef class Scalar:
     cdef unique_ptr[scalar] c_value
 

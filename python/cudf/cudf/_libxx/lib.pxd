# Copyright (c) 2019-2020, NVIDIA CORPORATION.

# cython: profile=False
# distutils: language = c++
# cython: embedsignature = True
# cython: language_level = 3

from libc.stdint cimport int32_t, uint32_t
from libcpp cimport bool
from libcpp.vector cimport vector
from libcpp.memory cimport unique_ptr

from rmm._lib.device_buffer cimport device_buffer, DeviceBuffer, move

cdef extern from "cudf/types.hpp" namespace "cudf" nogil:
    ctypedef int32_t size_type
    ctypedef uint32_t bitmask_type

    cdef enum:
        UNKNOWN_NULL_COUNT = -1

    cdef enum type_id:
        EMPTY = 0
        INT8 = 1
        INT16 = 2
        INT32 = 3
        INT64 = 4
        FLOAT32 = 5
        FLOAT64 = 6
        BOOL8 = 7
        TIMESTAMP_DAYS = 8
        TIMESTAMP_SECONDS = 9
        TIMESTAMP_MILLISECONDS = 10
        TIMESTAMP_MICROSECONDS = 11
        TIMESTAMP_NANOSECONDS = 12
        STRING = 13
        NUM_TYPE_IDS = 14

    cdef cppclass data_type:
        data_type()
        data_type(const data_type&)
        data_type(type_id id)
        type_id id()

cdef extern from "cudf/column/column.hpp" namespace "cudf" nogil:
    cdef cppclass column_contents "cudf::column::contents":
        unique_ptr[device_buffer] data
        unique_ptr[device_buffer] null_mask
        vector[unique_ptr[column]] children

    cdef cppclass column:
        column()
        column(const column& other)
        column(data_type dtype, size_type size, device_buffer&& data)
        size_type size()
        bool has_nulls()
        data_type type()
        column_view view()
        mutable_column_view mutable_view()
        column_contents release()

cdef extern from "cudf/column/column_view.hpp" namespace "cudf" nogil:
    cdef cppclass column_view:
        column_view()
        column_view(const column_view& other)

        column_view& operator=(const column_view&)
        column_view& operator=(column_view&&)
        column_view(data_type type, size_type size, const void* data)
        column_view(data_type type, size_type size, const void* data,
                    const bitmask_type* null_mask)
        column_view(data_type type, size_type size, const void* data,
                    const bitmask_type* null_mask, size_type null_count)
        column_view(data_type type, size_type size, const void* data,
                    const bitmask_type* null_mask, size_type null_count,
                    size_type offset)
        column_view(data_type type, size_type size, const void* data,
                    const bitmask_type* null_mask, size_type null_count,
                    size_type offset, vector[column_view] children)
        T* data[T]()
        T* head[T]()
        bitmask_type* null_mask()
        size_type size()
        data_type type()
        bool nullable()
        size_type null_count()
        bool has_nulls()
        size_type offset()
        size_type num_children()
        column_view child(size_type)

    cdef cppclass mutable_column_view:
        mutable_column_view()
        mutable_column_view(const mutable_column_view&)
        mutable_column_view& operator=(const mutable_column_view&)
        mutable_column_view(data_type type, size_type size, const void* data)
        mutable_column_view(data_type type, size_type size, const void* data,
                            const bitmask_type* null_mask)
        mutable_column_view(
            data_type type, size_type size, const void* data,
            const bitmask_type* null_mask, size_type null_count
        )
        mutable_column_view(
            data_type type, size_type size, const void* data,
            const bitmask_type* null_mask, size_type null_count,
            size_type offset
        )
        mutable_column_view(
            data_type type, size_type size, const void* data,
            const bitmask_type* null_mask, size_type null_count,
            size_type offset, vector[mutable_column_view] children
        )
        T* data[T]()
        T* head[T]()
        bitmask_type* null_mask()
        size_type size()
        data_type type()
        bool nullable()
        size_type null_count()
        bool has_nulls()
        size_type offset()
        size_type num_children()
        mutable_column_view& child(size_type)

cdef extern from "cudf/table/table_view.hpp" namespace "cudf" nogil:
    cdef cppclass table_view:
        table_view()
        table_view(const vector[column_view])
        column_view column(size_type column_index)
        size_type num_columns()
        size_type num_rows()

    cdef cppclass mutable_table_view:
        mutable_table_view()
        mutable_table_view(const vector[mutable_column_view])
        mutable_column_view column(size_type column_index)
        size_type num_columns()
        size_type num_rows()

cdef extern from "cudf/table/table.hpp" namespace "cudf::experimental" nogil:
    cdef cppclass table:
        table(const table&)
        table(vector[unique_ptr[column]]&& columns)
        table(table_view)
        size_type num_columns()
        table_view view()
        mutable_table_view mutable_view()
        vector[unique_ptr[column]] release()

<<<<<<< HEAD
cdef extern from "cudf/copying.hpp" namespace "cudf::experimental" nogil:
    cdef unique_ptr[table] cpp_gather "cudf::experimental::gather" (
        table_view source_table,
        column_view gather_map
    )

cdef extern from "cudf/null_mask.hpp" namespace "cudf" nogil:
    cdef device_buffer cpp_copy_bitmask "cudf::copy_bitmask" (
        column_view view
    ) except +

=======
>>>>>>> dc49d16a
cdef extern from "<utility>" namespace "std" nogil:
    cdef unique_ptr[column] move(unique_ptr[column])
    cdef unique_ptr[table] move(unique_ptr[table])
    cdef vector[unique_ptr[column]] move(vector[unique_ptr[column]])
    cdef device_buffer move(device_buffer)<|MERGE_RESOLUTION|>--- conflicted
+++ resolved
@@ -147,20 +147,6 @@
         mutable_table_view mutable_view()
         vector[unique_ptr[column]] release()
 
-<<<<<<< HEAD
-cdef extern from "cudf/copying.hpp" namespace "cudf::experimental" nogil:
-    cdef unique_ptr[table] cpp_gather "cudf::experimental::gather" (
-        table_view source_table,
-        column_view gather_map
-    )
-
-cdef extern from "cudf/null_mask.hpp" namespace "cudf" nogil:
-    cdef device_buffer cpp_copy_bitmask "cudf::copy_bitmask" (
-        column_view view
-    ) except +
-
-=======
->>>>>>> dc49d16a
 cdef extern from "<utility>" namespace "std" nogil:
     cdef unique_ptr[column] move(unique_ptr[column])
     cdef unique_ptr[table] move(unique_ptr[table])
